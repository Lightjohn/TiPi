/*
 * This file is part of TiPi (a Toolkit for Inverse Problems and Imaging)
 * developed by the MitiV project.
 *
 * Copyright (c) 2014 the MiTiV project, http://mitiv.univ-lyon1.fr/
 *
 * Permission is hereby granted, free of charge, to any person obtaining a
 * copy of this software and associated documentation files (the "Software"),
 * to deal in the Software without restriction, including without limitation
 * the rights to use, copy, modify, merge, publish, distribute, sublicense,
 * and/or sell copies of the Software, and to permit persons to whom the
 * Software is furnished to do so, subject to the following conditions:
 *
 * The above copyright notice and this permission notice shall be included in
 * all copies or substantial portions of the Software.
 *
 * THE SOFTWARE IS PROVIDED "AS IS", WITHOUT WARRANTY OF ANY KIND, EXPRESS OR
 * IMPLIED, INCLUDING BUT NOT LIMITED TO THE WARRANTIES OF MERCHANTABILITY,
 * FITNESS FOR A PARTICULAR PURPOSE AND NONINFRINGEMENT. IN NO EVENT SHALL THE
 * AUTHORS OR COPYRIGHT HOLDERS BE LIABLE FOR ANY CLAIM, DAMAGES OR OTHER
 * LIABILITY, WHETHER IN AN ACTION OF CONTRACT, TORT OR OTHERWISE, ARISING
 * FROM, OUT OF OR IN CONNECTION WITH THE SOFTWARE OR THE USE OR OTHER
 * DEALINGS IN THE SOFTWARE.
 */

package commands;

import java.awt.image.BufferedImage;
import java.io.File;
import java.io.FileNotFoundException;
import java.io.IOException;
import java.io.PrintStream;
import java.util.List;
import java.util.Locale;

import javax.imageio.ImageIO;

import mitiv.array.ArrayFactory;
import mitiv.array.ArrayUtils;
import mitiv.array.DoubleArray;
import mitiv.array.ScalingOptions;
import mitiv.array.ShapedArray;
import mitiv.cost.CompositeDifferentiableCostFunction;
import mitiv.cost.HyperbolicTotalVariation;
import mitiv.cost.QuadraticCost;
import mitiv.deconv.ConvolutionOperator;
import mitiv.io.DataFormat;
import mitiv.io.MdaFormat;
import mitiv.linalg.ArrayOps;
import mitiv.linalg.LinearOperator;
import mitiv.linalg.shaped.DoubleShapedVector;
import mitiv.linalg.shaped.DoubleShapedVectorSpace;
import mitiv.linalg.shaped.RealComplexFFT;
import mitiv.optim.ArmijoLineSearch;
import mitiv.optim.BoundProjector;
import mitiv.optim.LBFGS;
import mitiv.optim.LBFGSB;
import mitiv.optim.LineSearch;
import mitiv.optim.MoreThuenteLineSearch;
import mitiv.optim.NonLinearConjugateGradient;
import mitiv.optim.OptimTask;
import mitiv.optim.ReverseCommunicationOptimizer;
import mitiv.optim.SimpleBounds;
import mitiv.optim.SimpleLowerBound;
import mitiv.optim.SimpleUpperBound;

import org.kohsuke.args4j.Argument;
import org.kohsuke.args4j.CmdLineException;
import org.kohsuke.args4j.CmdLineParser;
import org.kohsuke.args4j.Option;

public class TotalVariationDeconvolution {

    @Option(name = "--output", aliases = {"-o"}, usage = "Name of output image.", metaVar = "OUTPUT")
    private String outName = "output.mda";

    @Option(name = "--eta", aliases = {"-e"}, usage = "Mean data error.", metaVar = "ETA")
    private double eta = 1.0;

    @Option(name = "--mu", aliases = {"-m"}, usage = "Regularization level.", metaVar = "MU")
    private double mu = 10.0;

    @Option(name = "--epsilon", aliases = {"-t"}, usage = "Threshold level.", metaVar = "EPSILON")
    private double epsilon = 1.0;

    @Option(name = "--gatol", usage = "Absolute gradient tolerance for the convergence.", metaVar = "GATOL")
    private double gatol = 0.0;

    @Option(name = "--grtol", usage = "Relative gradient tolerance for the convergence.", metaVar = "GRTOL")
    private double grtol = 1e-3;

    @Option(name = "--lbfgs", usage = "Use LBFGS method with M saved steps.", metaVar = "M")
    private int limitedMemorySize = 0;

    @Option(name = "--xmin", usage = "Lower bound for the variables.", metaVar = "VALUE")
    private double lowerBound = Double.NEGATIVE_INFINITY;

    @Option(name = "--xmax", usage = "Upper bound for the variables.", metaVar = "VALUE")
    private double upperBound = Double.POSITIVE_INFINITY;

    @Option(name = "--help", aliases = {"-h", "-?"}, usage = "Display help.")
    private boolean help;

    @Option(name = "--verbose", aliases = {"-v"}, usage = "Verbose mode.")
    private boolean verbose = false;

    @Option(name = "--debug", aliases = {"-d"}, usage = "Debug mode.")
    private boolean debug = false;

    @Option(name = "--maxiter", aliases = {"-l"}, usage = "Maximum number of iterations, -1 for no limits.")
    private int maxiter = 200;

    @Argument
    private List<String> arguments;

<<<<<<< HEAD
    public DoubleArray data = null;
    public DoubleArray psf = null;
    public DoubleArray result = null;
=======
    DoubleArray data = null;
    DoubleArray psf = null;
    DoubleArray result = null;
>>>>>>> c30bec9d

    private boolean run = true;
    
    public TotalVariationDeconvolution() {
    }

    public void setVerboseMode(boolean value) {
        verbose = value;
    }
    public void setDebugMode(boolean value) {
        debug = value;
    }
    public void setOutputName(String name) {
        outName = name;
    }
    public void setMaximumIterations(int value) {
        maxiter = value;
    }
    public void setLimitedMemorySize(int value) {
        limitedMemorySize = value;
    }
    public void setTargetError(double value) {
        eta = value;
    }
    public void setRegularizationWeight(double value) {
        mu = value;
    }
    public void setRegularizationThreshold(double value) {
        epsilon = value;
    }
    public void setAbsoluteTolerance(double value) {
        gatol = value;
    }
    public void setRelativeTolerance(double value) {
        grtol = value;
    }
    public void setLowerBound(double value) {
        lowerBound = value;
    }
    public void setUpperBound(double value) {
        upperBound = value;
    }
<<<<<<< HEAD
    public void stop(){
        run = false;
    }
=======


>>>>>>> c30bec9d
    //private static double parseDouble(String option, String arg) {
    //    try {
    //        return Double.parseDouble(arg);
    //    } catch (Exception e) {
    //        System.err.format("Invalid real value for option %s (%s).\n", option, arg);
    //        System.exit(1);
    //        return 0.0; // dummy result to avoid warnings
    //    }
    //}

    public static void main(String[] args) {
        // Switch to "US" locale to avoid problems with number formats.
        Locale.setDefault(Locale.US);

        // Parse options.
        TotalVariationDeconvolution job = new TotalVariationDeconvolution();
        CmdLineParser parser = new CmdLineParser(job);
        try {
            parser.parseArgument(args);
            if (job.mu < 0.0) {
                System.err.format("Regularization level MU must be strictly positive.\n");
                System.exit(1);
            }
            if (job.epsilon <= 0.0) {
                System.err.format("Threshold level EPSILON must be strictly positive.\n");
                System.exit(1);
            }
            if (job.help) {
                PrintStream stream = System.out;
                stream.println("Usage: tvdec [OPTIONS] INPUT_IMAGE PSF");
                stream.println("Options:");
                parser.setUsageWidth(80);
                parser.printUsage(stream);
                System.exit(0);
            }

        } catch (CmdLineException e) {
            System.err.format("Error: %s\n", e.getMessage());
            parser.setUsageWidth(80);
            parser.printUsage(System.err);
        }

        // Deal with remaining arguments.
        int size = (job.arguments == null ? 0 : job.arguments.size());
        if (size != 2) {
            System.err.format("Too %s arguments.\n", (size < 2 ? "few" : "many"));
            System.exit(1);
        }
        String inputName = job.arguments.get(0);
        String psfName = job.arguments.get(1);

        if (job.debug){
            System.out.format("mu: %.2g, threshold: %.2g, output: %s\n",
                    job.mu, job.epsilon, job.outName);
        }

        // Read the blurred image and the PSF.
        job.data = readImage(inputName, ArrayUtils.GRAY, "input image");;
        job.psf = readImage(psfName, ArrayUtils.GRAY, "PSF");

        job.deconvolve();
        try {
            writeImage(job.result, job.outName);
        } catch (IOException e) {
            if (job.debug) {
                e.printStackTrace();
            }
            System.err.format("Failed to write output image.\n");
            System.exit(1);
        }
        if (job.verbose){
            System.out.println("Done!");
        }
        System.exit(0);
    }

    private static void fatal(String reason) {
        throw new IllegalArgumentException(reason);
    }

    public void deconvolve() {

        // Check input data and get dimensions.
        if (data == null) {
            fatal("Input data not specified.");
        }
        int[] shape = data.cloneShape();
        int rank = data.getRank();

        // Check the PSF.
        if (psf == null) {
            fatal("PSF not specified.");
        }
        if (psf.getRank() != rank) {
            fatal("PSF must have same rank as data.");
        }
        for (int k = 0; k < rank; ++k) {
            if (psf.getDimension(k) != shape[k]) {
                fatal("The dimensions of the PSF must match those of the input image.");
            }
        }

        // Initialize a vector space and populate it with workspace vectors.
        DoubleShapedVectorSpace space = new DoubleShapedVectorSpace(shape);
        RealComplexFFT FFT = new RealComplexFFT(space);
        LinearOperator W = null; // new LinearOperator(space);
        double[] tmp = psf.flatten();
        DoubleShapedVector x = space.create();
        DoubleShapedVector y = space.wrap(data.flatten());
        DoubleShapedVector h = space.wrap(tmp);
        double psf_sum = 0.0;
        for (int j = 0; j < tmp.length; ++j) {
            psf_sum += tmp[j];
        }
        if (psf_sum != 1.0) {
            if (psf_sum != 0.0) {
                space.axpby(0.0, x, 1.0/psf_sum, y, x);
            } else {
                x.fill(0.0);
            }
        }
        ConvolutionOperator H = new ConvolutionOperator(FFT, h);
        result = ArrayFactory.wrap(x.getData(), x.cloneShape(), false);
        if (debug) {
            System.out.println("Vector space initialization complete.");
        }

        // Build the cost functions
        QuadraticCost fdata = new QuadraticCost(H, y, W);
        HyperbolicTotalVariation fprior = new HyperbolicTotalVariation(space, epsilon);
        CompositeDifferentiableCostFunction cost = new CompositeDifferentiableCostFunction(1.0, fdata, mu, fprior);
        double fcost = 0.0;
        DoubleShapedVector gcost = space.create();
        if (debug) {
            System.out.println("Cost function initialization complete.");
        }

        // Initialize the non linear conjugate gradient
        LineSearch lineSearch = null;
        LBFGS lbfgs = null;
        LBFGSB lbfgsb = null;
        NonLinearConjugateGradient nlcg = null;
        ReverseCommunicationOptimizer minimizer = null;
        BoundProjector projector = null;
        int bounded = 0;
        if (lowerBound != Double.NEGATIVE_INFINITY) {
            bounded |= 1;
        }
        if (upperBound != Double.POSITIVE_INFINITY) {
            bounded |= 2;
        }
        if (bounded == 0) {
            /* No bounds have been specified. */
            lineSearch = new MoreThuenteLineSearch(0.05, 0.1, 1E-17);
            if (limitedMemorySize > 0) {
                lbfgs = new LBFGS(space, limitedMemorySize, lineSearch);
                lbfgs.setAbsoluteTolerance(gatol);
                lbfgs.setRelativeTolerance(grtol);
                minimizer = lbfgs;
            } else {
                int method = NonLinearConjugateGradient.DEFAULT_METHOD;
                nlcg = new NonLinearConjugateGradient(space, method, lineSearch);
                nlcg.setAbsoluteTolerance(gatol);
                nlcg.setRelativeTolerance(grtol);
                minimizer = nlcg;
            }
        } else {
            /* Some bounds have been specified. */
            lineSearch = new ArmijoLineSearch(0.5, 0.1);
            if (bounded == 1) {
                /* Only a lower bound has been specified. */
                projector = new SimpleLowerBound(space, lowerBound);
            } else if (bounded == 2) {
                /* Only an upper bound has been specified. */
                projector = new SimpleUpperBound(space, upperBound);
            } else {
                /* Both a lower and an upper bounds have been specified. */
                projector = new SimpleBounds(space, lowerBound, upperBound);
            }
            int m = (limitedMemorySize > 1 ? limitedMemorySize : 5);
            lbfgsb = new LBFGSB(space, projector, m, lineSearch);
            lbfgsb.setAbsoluteTolerance(gatol);
            lbfgsb.setRelativeTolerance(grtol);
            minimizer = lbfgsb;
            projector.apply(x, x);

        }
<<<<<<< HEAD
        //System.err.format("MU = %g, EPSILON = %g, BOUNDED = %d\n", mu, epsilon, bounded);
=======
>>>>>>> c30bec9d
        if (debug) {
            System.out.println("Optimization method initialization complete.");
        }

        // Launch the non linear conjugate gradient
        OptimTask task = minimizer.start();
<<<<<<< HEAD
        while (run) {
=======
        while (true) {
>>>>>>> c30bec9d
            if (task == OptimTask.COMPUTE_FG) {
                fcost = cost.computeCostAndGradient(0.1, x, gcost, true);
            } else if (task == OptimTask.NEW_X || task == OptimTask.FINAL_X) {
                if (verbose) {
                    double threshold;
                    if (minimizer == lbfgs) {
                        threshold = lbfgs.getGradientThreshold();
                    } else if (minimizer == lbfgsb) {
                        threshold = lbfgsb.getGradientThreshold();
                    } else if (minimizer == nlcg) {
                        threshold = nlcg.getGradientThreshold();
                    } else {
                        threshold = 0.0;
                    }
                    System.out.format("iter: %4d    eval: %4d    fx = %21.15g    |gx| = %8.2g (%.2g)\n",
                            minimizer.getIterations(), minimizer.getEvaluations(),
                            fcost, gcost.norm2(), threshold);
                }
                boolean stop = (task == OptimTask.FINAL_X);
                if (! stop && maxiter >= 0 && minimizer.getIterations() >= maxiter) {
                    System.err.format("Warning: too many iterations (%d).\n", maxiter);
                    stop = true;
                }
                if (stop) {
                    break;
                }
            } else {
                System.err.println("error/warning: " + task);
                break;
            }
            task = minimizer.iterate(x, fcost, gcost);
        }
        if (verbose) {
            System.out.format("min(x) = %g\n", ArrayOps.getMin(x.getData()));
            System.out.format("max(x) = %g\n", ArrayOps.getMax(x.getData()));
        }
    }


    /* ************************ FONCTIONS UTILES   ************************* */

    /**
     * FONCTIONS UTILES : writeImage()
     * @param img
     * @param fileName
     * @throws IOException
     * @throws FileNotFoundException
     */
    public static void writeImage(ShapedArray img, String fileName)
            throws FileNotFoundException, IOException {
        writeImage(img, fileName, new ScalingOptions());
    }

    public static void writeImage(ShapedArray img, String fileName,
            ScalingOptions opts) throws FileNotFoundException, IOException {
        int format = DataFormat.guessFormat(fileName);
        String formatName = null;
        switch (format) {
        //case DataFormat.FMT_PNM:
        case DataFormat.FMT_JPEG:
        case DataFormat.FMT_PNG:
        case DataFormat.FMT_GIF:
        case DataFormat.FMT_BMP:
        case DataFormat.FMT_WBMP:
            //case DataFormat.FMT_TIFF:
            //case DataFormat.FMT_FITS:
            formatName = DataFormat.getFormatName(format);
            break;
        case DataFormat.FMT_MDA:
            MdaFormat.save(img, fileName);
            return;
        default:
            formatName = null;
        }
        if (formatName == null) {
            fatal("Unknown/unsupported format name.");
        }
        int depth, width, height, rank = img.getRank();
        if (rank == 2) {
            depth = 1;
            width = img.getDimension(0);
            height = img.getDimension(1);
        } else if (rank == 3) {
            depth = img.getDimension(0);
            width = img.getDimension(1);
            height = img.getDimension(2);
        } else {
            depth = 0;
            width = 0;
            height = 0;
            fatal("Expecting 2D array as image.");
        }
        double[] data = img.toDouble().flatten();
        BufferedImage buf = ArrayUtils.doubleAsBuffered(data, depth, width, height, opts);
        ImageIO.write(buf, formatName, new File(fileName));
    }

    private static DoubleArray readImage(String fileName, int colorModel, String description) {
        DoubleArray img = null;
        int format = DataFormat.guessFormat(fileName);
        try {
            if (format == DataFormat.FMT_MDA) {
                img = MdaFormat.load(fileName).toDouble();
            } else {
                img = ArrayUtils.imageAsDouble(ImageIO.read(new File(fileName)), colorModel);
            }
        } catch (Exception e) {
            fatal("Error while reading " + description + "(" + e.getMessage() +").");
        }
        return img;
    }

}

/*
 * Local Variables:
 * mode: Java
 * tab-width: 8
 * indent-tabs-mode: nil
 * c-basic-offset: 4
 * fill-column: 78
 * coding: utf-8
 * ispell-local-dictionary: "american"
 * End:
 */<|MERGE_RESOLUTION|>--- conflicted
+++ resolved
@@ -113,15 +113,9 @@
     @Argument
     private List<String> arguments;
 
-<<<<<<< HEAD
     public DoubleArray data = null;
     public DoubleArray psf = null;
     public DoubleArray result = null;
-=======
-    DoubleArray data = null;
-    DoubleArray psf = null;
-    DoubleArray result = null;
->>>>>>> c30bec9d
 
     private boolean run = true;
     
@@ -164,14 +158,10 @@
     public void setUpperBound(double value) {
         upperBound = value;
     }
-<<<<<<< HEAD
     public void stop(){
         run = false;
     }
-=======
-
-
->>>>>>> c30bec9d
+    
     //private static double parseDouble(String option, String arg) {
     //    try {
     //        return Double.parseDouble(arg);
@@ -359,21 +349,14 @@
             projector.apply(x, x);
 
         }
-<<<<<<< HEAD
-        //System.err.format("MU = %g, EPSILON = %g, BOUNDED = %d\n", mu, epsilon, bounded);
-=======
->>>>>>> c30bec9d
+
         if (debug) {
             System.out.println("Optimization method initialization complete.");
         }
 
         // Launch the non linear conjugate gradient
         OptimTask task = minimizer.start();
-<<<<<<< HEAD
         while (run) {
-=======
-        while (true) {
->>>>>>> c30bec9d
             if (task == OptimTask.COMPUTE_FG) {
                 fcost = cost.computeCostAndGradient(0.1, x, gcost, true);
             } else if (task == OptimTask.NEW_X || task == OptimTask.FINAL_X) {
