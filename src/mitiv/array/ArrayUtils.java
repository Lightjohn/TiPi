--- conflicted
+++ resolved
@@ -34,14 +34,6 @@
 
 import mitiv.base.Shaped;
 import mitiv.linalg.shaped.DoubleShapedVector;
-<<<<<<< HEAD
-import devel.eric.trash.Double2D;
-import devel.eric.trash.Double3D;
-=======
-import mitiv.linalg.shaped.DoubleShapedVectorSpace;
-import mitiv.linalg.shaped.FloatShapedVector;
-import mitiv.linalg.shaped.FloatShapedVectorSpace;
->>>>>>> 7fd518dd
 
 public class ArrayUtils {
 
@@ -336,15 +328,7 @@
                 return new int[]{depth, width, height};
             }
         }
-<<<<<<< HEAD
         throw new IllegalArgumentException("Conversion to image is only allowed for WIDTHxHEIGHT, 3xWIDTHxHEIGHT or 4xWIDTHxHEIGHT arrays.");
-=======
-        try {
-            ImageIO.write(buf, "png", new File(fileName));
-        } catch (IOException e) {
-            e.printStackTrace();
-        }
->>>>>>> 7fd518dd
     }
 
     public static void writeImage(DoubleArray img, String fileName) {
