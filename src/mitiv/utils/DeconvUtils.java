--- conflicted
+++ resolved
@@ -90,60 +90,8 @@
      * The height of the image given to ReadImage
      */
     public int height;
-<<<<<<< HEAD
-
-    /********************************** SOME PRIVATE FUNCTIONS **********************************/
-    /**
-     * Will convert a value to another
-     *
-     * @param g
-     * @param alpha
-     * @param beta
-     * @return
-     */
-    private final int greyToColor(double g, double alpha, double beta)
-    {
-        double x = alpha*g + beta;
-        int i;
-        if (x < 0.5) {
-            i = 0;
-        } else if (x > 254.5) {
-            i = 255;
-        } else {
-            i = (int)(x + 0.5);
-        }
-        return i;
-    }
-
-    /**
-     * Convert a RGB value to an int grey value
-     *
-     * @param r
-     * @param g
-     * @param b
-     * @return
-     */
-    private final int colorToGrey(double r, double g, double b)
-    {
-        return (int)(0.2126*r+0.7152*g+0.0722*b);
-    }
-
-    /**
-     * Convert a RGB value to an int grey value (float version)
-     *
-     * @param r
-     * @param g
-     * @param b
-     * @return
-     */
-    private final int colorToGrey(float r, float g, float b)
-    {
-        return (int)(0.2126*r+0.7152*g+0.0722*b);
-    }
-=======
     
     private CommonUtils util = new CommonUtils();
->>>>>>> 4a6a4b73
 
     /**
      * Kind of setter that will be called after we have open the image, whatever
@@ -157,173 +105,6 @@
         }
     }
 
-<<<<<<< HEAD
-    /**
-     * Will scan the tab and return the highest and smallest value
-     * @param tab Array to parse
-     * @return an array of 2 value: {min,max}
-     */
-    private double[] computeMinMax(double[][] tab){
-        //trouver min max du tableau
-        double min = tab[0][0],max = tab[0][0];
-        for(int i = 0; i<tab.length; i++){
-            for(int j = 0; j<tab[0].length; j+=2){
-                if(tab[i][j] < min ){
-                    min = tab[i][j];
-                }
-                if(tab[i][j] > max ){
-                    max = tab[i][j];
-                }
-            }
-        }
-        return new double[]{min,max};
-    }
-
-    /**
-     * Will scan the tab and return the highest and smallest value (float version)
-     * @param tab Array to parse
-     * @return an array of 2 value: {min,max}
-     */
-    private float[] computeMinMax(float[][] tab){
-        //trouver min max du tableau
-        float min = tab[0][0],max = tab[0][0];
-        for(int i = 0; i<tab.length; i++){
-            for(int j = 0; j<tab[0].length; j+=2){
-                if(tab[i][j] < min ){
-                    min = tab[i][j];
-                }
-                if(tab[i][j] > max ){
-                    max = tab[i][j];
-                }
-            }
-        }
-        return new float[]{min,max};
-    }
-
-    /**
-     * Will scan the tab and return the highest and smallest value
-     * @param tab Array to parse
-     * @return an array of 2 value: {min,max}
-     */
-    private double[] computeMinMax1D(double[] tab, boolean isComplex){
-        double min = tab[0],max = tab[0];
-        int current = 0;
-        for(int i = 0; i<height; i++){
-            for(int j = 0; j<width; j++){
-                if (isComplex) {
-                    current = 2*(j+i*width);
-                } else {
-                    current = j+i*width;
-                }
-                if(tab[current] < min ){
-                    min = tab[current];
-                }
-                if(tab[current] > max ){
-                    max = tab[current];
-                }
-            }
-        }
-        return new double[]{min,max};
-    }
-
-    /**
-     * Will scan the tab and return the highest and smallest value (float version)
-     * @param tab Array to parse
-     * @return an array of 2 value: {min,max}
-     */
-    private float[] computeMinMax1D(float[] tab, boolean isComplex){
-        float min = tab[0],max = tab[0];
-        int current = 0;
-        for(int i = 0; i<height; i++){
-            for(int j = 0; j<width; j++){
-                if (isComplex) {
-                    current = 2*(j+i*width);
-                } else {
-                    current = j+i*width;
-                }
-                if(tab[current] < min ){
-                    min = tab[current];
-                }
-                if(tab[current] > max ){
-                    max = tab[current];
-                }
-            }
-        }
-        return new float[]{min,max};
-    }
-
-    /**
-     * Will scan the tab and return the highest and smallest value
-     * @param tab Array to parse
-     * @return an array of 2 value: {min,max}
-     */
-    private double[] computeAlphaBeta(double[][] tab){
-        double [] out = computeMinMax(tab);
-        double min = out[0];
-        double max = out[1];
-        double alpha, beta;
-        if (min < max) {
-            alpha = 255.0/(max - min);
-            beta = -alpha*min;
-        } else {
-            alpha = 0.0;
-            beta = 0.0;
-        }
-        return new double[]{alpha,beta};
-    }
-
-    /**
-     * Will scan the tab and return the highest and smallest value
-     * @param tab Array to parse
-     * @return an array of 2 value: {min,max}
-     */
-    private float[] computeAlphaBeta(float[][] tab){
-        float [] out = computeMinMax(tab);
-        float min = out[0];
-        float max = out[1];
-        float alpha, beta;
-        if (min < max) {
-            alpha = 255f/(max - min);
-            beta = -alpha*min;
-        } else {
-            alpha = 0;
-            beta = 0;
-        }
-        return new float[]{alpha,beta};
-    }
-
-    private double[] computeAlphaBeta1D(double[] tab, boolean isComplex){
-        double [] out = computeMinMax1D(tab, isComplex);
-        double min = out[0];
-        double max = out[1];
-        double alpha, beta;
-        if (min < max) {
-            alpha = 255.0/(max - min);
-            beta = -alpha*min;
-        } else {
-            alpha = 0.0;
-            beta = 0.0;
-        }
-        return new double[]{alpha,beta};
-    }
-
-    private float[] computeAlphaBeta1D(float[] tab, boolean isComplex){
-        float [] out = computeMinMax1D(tab, isComplex);
-        float min = out[0];
-        float max = out[1];
-        float alpha, beta;
-        if (min < max) {
-            alpha = 255f/(max - min);
-            beta = -alpha*min;
-        } else {
-            alpha = 0;
-            beta = 0;
-        }
-        return new float[]{alpha,beta};
-    }
-
-=======
->>>>>>> 4a6a4b73
     /********************************** READ INPUT IMAGE **********************************/
     /**
      * Open the image and store them
@@ -363,29 +144,7 @@
 
     
     public double[][] ImageToArray(boolean isComplex) {
-<<<<<<< HEAD
-        WritableRaster raster = image.getRaster();
-        double [][]out;
-        if (isComplex) {
-            out = new double[height][2*width];
-        } else {
-            out = new double[height][width];
-        }
-        for(int j=0;j<width;j++){
-            for(int i=0;i<height;i++){
-                int[] tmp = raster.getPixel(j, i, (int[])null);
-                if (tmp.length == 1 || tmp.length == 2) {
-                    out[i][j] = colorToGrey(tmp[0], tmp[0], tmp[0]);
-                } else {
-                    out[i][j] = colorToGrey(tmp[0], tmp[1], tmp[2]);
-                }
-            }
-        }
-        //printTab(out);
-        return out;
-=======
         return util.ImageToArray(image, isComplex);
->>>>>>> 4a6a4b73
     }
 
     /**
@@ -395,28 +154,7 @@
      * @return
      */
     public float[][] ImageToArrayFloat(boolean isComplex) {
-<<<<<<< HEAD
-        WritableRaster raster = image.getRaster();
-        float [][]out;
-        if (isComplex) {
-            out = new float[height][2*width];
-        } else {
-            out = new float[height][width];
-        }
-        for(int j=0;j<width;j++){
-            for(int i=0;i<height;i++){
-                int[] tmp = raster.getPixel(j, i, (int[])null);
-                if (tmp.length == 1 || tmp.length == 2) {
-                    out[i][j] = colorToGrey(tmp[0], tmp[0], tmp[0]);
-                } else {
-                    out[i][j] = colorToGrey(tmp[0], tmp[1], tmp[2]);
-                }
-            }
-        }
-        return out;
-=======
         return util.ImageToArrayFloat(image, isComplex);
->>>>>>> 4a6a4b73
     }
 
     
@@ -430,526 +168,7 @@
      * @return
      */
     public float[] ImageToArray1DFloat(boolean isComplex) {
-<<<<<<< HEAD
-        WritableRaster raster = image.getRaster();
-        float []out;
-        if (isComplex) {
-            out = new float[width*2*height];
-        } else {
-            out = new float[width*height];
-        }
-        if (isComplex) {
-            for(int j=0;j<width;j++){
-                for(int i=0;i<height;i++){
-                    int[] tmp = raster.getPixel(j, i, (int[])null);
-                    if (tmp.length == 1 || tmp.length == 2) {
-                        out[2*(i+j*height)] = colorToGrey(tmp[0], tmp[0], tmp[0]);
-                    } else {
-                        out[2*(i+j*height)] = colorToGrey(tmp[0], tmp[1], tmp[2]);
-                    }
-                }
-            }
-        } else {
-            for(int j=0;j<width;j++){
-                for(int i=0;i<height;i++){
-                    int[] tmp = raster.getPixel(j, i, (int[])null);
-                    if (tmp.length == 1 || tmp.length == 2) {
-                        out[(i+j*height)] = colorToGrey(tmp[0], tmp[0], tmp[0]);
-                    } else {
-                        out[(i+j*height)] = colorToGrey(tmp[0], tmp[1], tmp[2]);
-                    }
-                }
-            }
-        }
-        return out;
-    }
-
-    private int[][] PSFToArray() {
-        WritableRaster raster = image_psf.getRaster();
-        int [][]out = new int[image_psf.getHeight()][image_psf.getWidth()];
-        for(int j=0;j<image_psf.getWidth();j++){
-            for(int i=0;i<image_psf.getHeight();i++){
-                int[] tmp = raster.getPixel(j, i, (int[])null);
-                if (tmp.length == 1 || tmp.length == 2) {
-                    out[i][j] = colorToGrey(tmp[0], tmp[0], tmp[0]);
-                } else {
-                    out[i][j] = colorToGrey(tmp[0], tmp[1], tmp[2]);
-                }
-            }
-        }
-        return out;
-    }
-
-
-    private int[] PSFToArray1D() {
-        WritableRaster raster = image_psf.getRaster();
-        int []out = new int[image_psf.getWidth()*image_psf.getHeight()];
-        for(int j=0;j<image_psf.getWidth();j++){
-            for(int i=0;i<image_psf.getHeight();i++){
-                int[] tmp = raster.getPixel(j, i, (int[])null);
-                if (tmp.length == 1 || tmp.length == 2) {
-                    out[i+j*image_psf.getHeight()] = colorToGrey(tmp[0], tmp[0], tmp[0]);
-                } else {
-                    out[i+j*image_psf.getHeight()] = colorToGrey(tmp[0], tmp[1], tmp[2]);
-                }
-            }
-        }
-        return out;
-    }
-
-    /********************************** ARRAY TO IMAGE **********************************/
-    /*
-     * Memo: even if y = y*2, we store the image in a array x*y !!
-     *
-     * */
-
-
-    private BufferedImage CreateBufferedImage(){
-        BufferedImage imageout;
-        //In certain cases we need a specific type
-        if(image.getType() == 0){
-            imageout = new BufferedImage(image.getWidth(), image.getHeight(), BufferedImage.TYPE_3BYTE_BGR);
-        }else{
-            imageout = new BufferedImage(image.getWidth(), image.getHeight(), image.getType());
-        }
-        return imageout;
-    }
-
-    /**
-     * Scale an array by doing in place operations
-     * @param array
-     */
-    private void scaleArray(double[][] array){
-        //get max min for scaling
-        double[] alphta = computeAlphaBeta(array);
-        int grey;
-        for(int j = 0; j<image.getWidth(); j++){
-            for(int i = 0; i<image.getHeight(); i++){
-                grey = greyToColor(array[i][2*j],alphta[0], alphta[1]);
-                array[i][2*j]= grey;
-            }
-        }
-    }
-
-    /**
-     * Scale a float array by doing in place operations
-     * @param array
-     */
-    private void scaleArray(float[][] array){
-        //get max min for scaling
-        float[] alphta = computeAlphaBeta(array);
-        int grey;
-        for(int j = 0; j<image.getWidth(); j++){
-            for(int i = 0; i<image.getHeight(); i++){
-                grey = greyToColor(array[i][2*j],alphta[0], alphta[1]);
-                array[i][2*j]= grey;
-            }
-        }
-    }
-
-    /**
-     * Scale an 1Darray by doing in place operations
-     * @param array
-     */
-    private void scaleArray1D(double[] array, boolean isComplex){
-        //get max min for scaling
-        double[] alphta = computeAlphaBeta1D(array,isComplex);
-        int grey;
-        for(int j = 0; j<image.getWidth(); j++){
-            for(int i = 0; i<image.getHeight(); i++){
-                if (isComplex) {
-                    grey = greyToColor(array[2*(i+j*image.getHeight())],alphta[0], alphta[1]);
-                    array[2*(i+j*image.getHeight())]= grey;
-                } else {
-                    grey = greyToColor(array[(i+j*image.getHeight())],alphta[0], alphta[1]);
-                    array[(i+j*image.getHeight())]= grey;
-                }
-            }
-        }
-    }
-
-    /**
-     * Scale a float 1Darray by doing in place operations
-     * @param array
-     */
-    private void scaleArray1D(float[] array, boolean isComplex){
-        //get max min for scaling
-        float[] alphta = computeAlphaBeta1D(array,isComplex);
-        int grey;
-        for(int j = 0; j<image.getWidth(); j++){
-            for(int i = 0; i<image.getHeight(); i++){
-                if (isComplex) {
-                    grey = greyToColor(array[2*(i+j*image.getHeight())],alphta[0], alphta[1]);
-                    array[2*(i+j*image.getHeight())]= grey;
-                } else {
-                    grey = greyToColor(array[(i+j*image.getHeight())],alphta[0], alphta[1]);
-                    array[(i+j*image.getHeight())]= grey;
-                }
-            }
-        }
-    }
-
-    /**
-     * Scale an array by doing in place operations
-     * @param array
-     */
-    private void correctArray(double[][] array){
-        //We get the repartitions of the pixels
-        int[] tmpOut = new int[256];
-        int grey;
-        for(int j = 0; j<image.getWidth(); j++){
-            for(int i = 0;i<image.getHeight(); i++){
-                grey = (int) array[i][2*j];
-                tmpOut[grey]++;
-            }
-        }
-        //We search a new min
-        double alpha,beta;
-        int newMin=0;
-        int newMax=255;
-        //If at least 2 pixels have the color we consider it as new min or new max
-        for (int i = 0; i < 256; i++) {
-            if (newMin == 0 && tmpOut[i] > 2) {
-                newMin = i;
-            }
-            if (newMax == 255 && tmpOut[255-i] > 2) {
-                newMax = 255-i;
-            }
-        }
-        //We recompute the min max with these values
-        if (newMin < newMax) {
-            alpha = 255.0/(newMax - newMin);
-            beta = -alpha*newMin;
-        } else {
-            alpha = 0.0;
-            beta = 0.0;
-        }
-        //We apply this min max on the input arrays
-        for(int j = 0; j<image.getWidth(); j++){
-            for(int i = 0; i<image.getHeight(); i++){
-                grey = greyToColor(array[i][2*j],alpha,beta);
-                array[i][2*j] = grey;
-            }
-        }
-    }
-
-    /**
-     * Scale a float array by doing in place operations
-     * @param array
-     */
-    private void correctArray(float[][] array){
-        //We get the repartitions of the pixels
-        int[] tmpOut = new int[256];
-        int grey;
-        for(int j = 0; j<image.getWidth(); j++){
-            for(int i = 0;i<image.getHeight(); i++){
-                grey = (int) array[i][2*j];
-                tmpOut[grey]++;
-            }
-        }
-        //We search a new min
-        double alpha,beta;
-        int newMin=0;
-        int newMax=255;
-        //If at least 2 pixels have the color we consider it as new min or new max
-        for (int i = 0; i < 256; i++) {
-            if (newMin == 0 && tmpOut[i] > 2) {
-                newMin = i;
-            }
-            if (newMax == 255 && tmpOut[255-i] > 2) {
-                newMax = 255-i;
-            }
-        }
-        //We recompute the min max with these values
-        if (newMin < newMax) {
-            alpha = 255.0/(newMax - newMin);
-            beta = -alpha*newMin;
-        } else {
-            alpha = 0.0;
-            beta = 0.0;
-        }
-        //We apply this min max on the input arrays
-        for(int j = 0; j<image.getWidth(); j++){
-            for(int i = 0; i<image.getHeight(); i++){
-                grey = greyToColor(array[i][2*j],alpha,beta);
-                array[i][2*j] = grey;
-            }
-        }
-    }
-
-    /**
-     * Scale an 1D array by doing in place operations
-     * @param array
-     */
-    private void correctArray1D(double[] array, boolean isComplex){
-        //We get the repartitions of the pixels
-        int[] tmpOut = new int[256];
-        int grey;
-        for(int j = 0; j<image.getWidth(); j++){
-            for(int i = 0;i<image.getHeight(); i++){
-                if (isComplex) {
-                    grey = (int) array[2*(i+j*image.getHeight())];
-                } else {
-                    grey = (int) array[(i+j*image.getHeight())];
-                }
-
-                tmpOut[grey]++;
-            }
-        }
-        //We search a new min
-        double alpha,beta;
-        int newMin=0;
-        int newMax=255;
-        //If at least 2 pixels have the color we consider it as new min or new max
-        for (int i = 0; i < 256; i++) {
-            if (newMin == 0 && tmpOut[i] > 2) {
-                newMin = i;
-            }
-            if (newMax == 255 && tmpOut[255-i] > 2) {
-                newMax = 255-i;
-            }
-        }
-        //We recompute the min max with these values
-        if (newMin < newMax) {
-            alpha = 255.0/(newMax - newMin);
-            beta = -alpha*newMin;
-        } else {
-            alpha = 0.0;
-            beta = 0.0;
-        }
-        //We apply this min max on the input arrays
-        for(int j = 0; j<image.getWidth(); j++){
-            for(int i = 0; i<image.getHeight(); i++){
-                if (isComplex) {
-                    grey = greyToColor(array[2*(i+j*image.getHeight())],alpha,beta);
-                    array[2*(i+j*image.getHeight())] = grey;
-                } else {
-                    grey = greyToColor(array[(i+j*image.getHeight())],alpha,beta);
-                    array[(i+j*image.getHeight())] = grey;
-                }
-            }
-        }
-    }
-
-    /**
-     * Scale a float 1D array by doing in place operations
-     * @param array
-     */
-    private void correctArray1D(float[] array, boolean isComplex){
-        //We get the repartitions of the pixels
-        int[] tmpOut = new int[256];
-        int grey;
-        for(int j = 0; j<image.getWidth(); j++){
-            for(int i = 0;i<image.getHeight(); i++){
-                if (isComplex) {
-                    grey = (int) array[2*(i+j*image.getHeight())];
-                } else {
-                    grey = (int) array[(i+j*image.getHeight())];
-                }
-
-                tmpOut[grey]++;
-            }
-        }
-        //We search a new min
-        double alpha,beta;
-        int newMin=0;
-        int newMax=255;
-        //If at least 2 pixels have the color we consider it as new min or new max
-        for (int i = 0; i < 256; i++) {
-            if (newMin == 0 && tmpOut[i] > 2) {
-                newMin = i;
-            }
-            if (newMax == 255 && tmpOut[255-i] > 2) {
-                newMax = 255-i;
-            }
-        }
-        //We recompute the min max with these values
-        if (newMin < newMax) {
-            alpha = 255.0/(newMax - newMin);
-            beta = -alpha*newMin;
-        } else {
-            alpha = 0.0;
-            beta = 0.0;
-        }
-        //We apply this min max on the input arrays
-        for(int j = 0; j<image.getWidth(); j++){
-            for(int i = 0; i<image.getHeight(); i++){
-                if (isComplex) {
-                    grey = greyToColor(array[2*(i+j*image.getHeight())],alpha,beta);
-                    array[2*(i+j*image.getHeight())] = grey;
-                } else {
-                    grey = greyToColor(array[(i+j*image.getHeight())],alpha,beta);
-                    array[(i+j*image.getHeight())] = grey;
-                }
-            }
-        }
-    }
-
-    /**
-     * Create a buffered image and use a colormap with the grey value in input
-     * @param array
-     * @return
-     */
-    private BufferedImage colorArray(double[][] array){
-        BufferedImage imageout = CreateBufferedImage();
-        WritableRaster raster = imageout.getRaster();
-        ColorMap map = ColorMap.getJet(256);
-        int grey;
-        for(int j = 0; j<image.getWidth(); j++){
-            for(int i = 0; i<image.getHeight(); i++){
-                grey = (int)array[i][2*j];
-                raster.setPixel(j, i, new int[]{map.r[grey],map.g[grey],map.b[grey]});
-            }
-        }
-        return imageout;
-    }
-
-    /**
-     * Create a buffered image and use a colormap with the grey value in input
-     * @param array
-     * @return
-     */
-    private BufferedImage colorArray(float[][] array){
-        BufferedImage imageout = CreateBufferedImage();
-        WritableRaster raster = imageout.getRaster();
-        ColorMap map = ColorMap.getJet(256);
-        int grey;
-        for(int j = 0; j<image.getWidth(); j++){
-            for(int i = 0; i<image.getHeight(); i++){
-                grey = (int)array[i][2*j];
-                raster.setPixel(j, i, new int[]{map.r[grey],map.g[grey],map.b[grey]});
-            }
-        }
-        return imageout;
-    }
-
-    /**
-     * Create a buffered image and use a colormap with the grey value in input
-     * @param array
-     * @return
-     */
-    private BufferedImage colorArray1D(double[] array, boolean isComplex){
-        BufferedImage imageout = CreateBufferedImage();
-        WritableRaster raster = imageout.getRaster();
-        ColorMap map = ColorMap.getJet(256);
-        int grey;
-        for(int j = 0; j<image.getWidth(); j++){
-            for(int i = 0; i<image.getHeight(); i++){
-                if (isComplex) {
-                    grey = (int)array[2*(i+j*image.getHeight())];
-                } else {
-                    grey = (int)array[(i+j*image.getHeight())];
-                }
-                raster.setPixel(j, i, new int[]{map.r[grey],map.g[grey],map.b[grey]});
-            }
-        }
-        return imageout;
-    }
-
-    /**
-     * Create a buffered image and use a colormap with the grey value in input
-     * @param array
-     * @return
-     */
-    private BufferedImage colorArray1D(float[] array, boolean isComplex){
-        BufferedImage imageout = CreateBufferedImage();
-        WritableRaster raster = imageout.getRaster();
-        ColorMap map = ColorMap.getJet(256);
-        int grey;
-        for(int j = 0; j<image.getWidth(); j++){
-            for(int i = 0; i<image.getHeight(); i++){
-                if (isComplex) {
-                    grey = (int)array[2*(i+j*image.getHeight())];
-                } else {
-                    grey = (int)array[(i+j*image.getHeight())];
-                }
-                raster.setPixel(j, i, new int[]{map.r[grey],map.g[grey],map.b[grey]});
-            }
-        }
-        return imageout;
-    }
-
-    /**
-     * Create a buffered image, simply copy array to buffered image
-     * @param array
-     * @return
-     */
-    private BufferedImage arrayToImage(double[][] array){
-        BufferedImage imageout = CreateBufferedImage();
-        WritableRaster raster = imageout.getRaster();
-        int grey;
-        for(int j = 0; j<image.getWidth(); j++){
-            for(int i = 0; i<image.getHeight(); i++){
-                grey = (int)array[i][2*j];
-                raster.setPixel(j, i, new int[]{grey,grey,grey});
-            }
-        }
-        return imageout;
-    }
-
-    /**
-     * Create a buffered image, simply copy array to buffered image
-     * @param array
-     * @return
-     */
-    private BufferedImage arrayToImage(float[][] array){
-        BufferedImage imageout = CreateBufferedImage();
-        WritableRaster raster = imageout.getRaster();
-        int grey;
-        for(int j = 0; j<image.getWidth(); j++){
-            for(int i = 0; i<image.getHeight(); i++){
-                grey = (int)array[i][2*j];
-                raster.setPixel(j, i, new int[]{grey,grey,grey});
-            }
-        }
-        return imageout;
-    }
-
-    /**
-     * Create a buffered image, simply copy array to buffered image
-     * @param array
-     * @return
-     */
-    private BufferedImage arrayToImage1D(double[] array, boolean isComplex){
-        BufferedImage imageout = CreateBufferedImage();
-        WritableRaster raster = imageout.getRaster();
-        int grey;
-        for(int j = 0; j<image.getWidth(); j++){
-            for(int i = 0; i<image.getHeight(); i++){
-                if (isComplex) {
-                    grey = (int)array[2*(i+j*image.getHeight())];
-                } else {
-                    grey = (int)array[(i+j*image.getHeight())];
-                }
-                raster.setPixel(j, i, new int[]{grey,grey,grey});
-            }
-        }
-        return imageout;
-    }
-
-    /**
-     * Create a buffered image, simply copy array to buffered image
-     * @param array
-     * @return
-     */
-    private BufferedImage arrayToImage1D(float[] array, boolean isComplex){
-        BufferedImage imageout = CreateBufferedImage();
-        WritableRaster raster = imageout.getRaster();
-        int grey;
-        for(int j = 0; j<image.getWidth(); j++){
-            for(int i = 0; i<image.getHeight(); i++){
-                if (isComplex) {
-                    grey = (int)array[2*(i+j*image.getHeight())];
-                } else {
-                    grey = (int)array[(i+j*image.getHeight())];
-                }
-                raster.setPixel(j, i, new int[]{grey,grey,grey});
-            }
-        }
-        return imageout;
-=======
         return util.ImageToArray1DFloat(image, isComplex);
->>>>>>> 4a6a4b73
     }
 
     /**
@@ -997,213 +216,7 @@
      * @return
      */
     public BufferedImage ArrayToImage1D(float[] array, int job, boolean isComplex){
-<<<<<<< HEAD
-        if (job > SCALE_CORRECTED_COLORMAP) {
-            System.err.println("Wrong job");
-            throw new IllegalArgumentException();
-        }
-        BufferedImage out;
-
-        //First we scale in any case
-        scaleArray1D(array, isComplex);
-
-        //If necessary we correct
-        if (job == SCALE_CORRECTED || job == SCALE_CORRECTED_COLORMAP) {
-            correctArray1D(array, isComplex);
-        }
-
-        //We apply lastly the colormap transformation
-        if (job == SCALE_COLORMAP || job == SCALE_CORRECTED_COLORMAP) {
-            out = colorArray1D(array, isComplex);
-        }else{
-            out = arrayToImage1D(array, isComplex);
-        }
-        return out;
-    }
-
-
-    /**
-     * This function will scale the raw data into 0-255 grey value but will also
-     * check that there is no single value that may have make an incorrect min/max
-     * value, by checking when we have for the first time at least 2-3 pixels
-     * that have this color, and take this pixel as new min/max.
-     *
-     * @param array
-     * @return
-     * @deprecated  replaced by {@link #ArrayToImage(double[][], int)}
-     */
-    @Deprecated
-    public BufferedImage ArrayToImageWithScaleCorrected(double[][] array) {
-        //get max min then compute alpha beta for scaling
-        double[] alphta = computeAlphaBeta(array);
-        int value[] = new int[3];
-        BufferedImage imageout = CreateBufferedImage();
-        int[][] imagetmp = new int[image.getWidth()][image.getHeight()];
-        WritableRaster raster = imageout.getRaster();
-        int[] tmpOut = new int[256];
-        int grey;
-        for(int i = 0; i<image.getWidth(); i++){
-            for(int j = 0; j<image.getHeight(); j++){
-                grey = greyToColor(array[i][2*j],alphta[0],alphta[1]);
-                imagetmp[i][j] = grey;
-                tmpOut[grey]++;
-            }
-        }
-        //Here we search for the min value that at least 2 pixel have, idem for max
-
-        double alpha,beta;
-        int newMin=0;
-        int newMax=255;
-        for (int i = 0; i < 256; i++) {
-            if (newMin == 0 && tmpOut[i] > 2) {
-                newMin = i;
-            }
-            if (newMax == 255 && tmpOut[255-i] > 2) {
-                newMax = 255-i;
-            }
-        }
-
-        if (newMin < newMax) {
-            alpha = 255.0/(newMax - newMin);
-            beta = -alpha*newMin;
-        } else {
-            alpha = 0.0;
-            beta = 0.0;
-        }
-        for(int i = 0; i<image.getWidth(); i++){
-            for(int j = 0; j<image.getHeight(); j++){
-                grey = greyToColor(imagetmp[i][j],alpha,beta);
-                value[0]=value[1]=value[2]=grey;
-                raster.setPixel(i, j, value);
-            }
-        }
-        return imageout;
-    }
-
-    @Override
-    @Deprecated
-    public BufferedImage ArrayToImageWithScale(double[][] array) {
-        //get max min for scaling
-        double[] alphta = computeAlphaBeta(array);
-        int value[] = new int[3];
-        BufferedImage imageout = CreateBufferedImage();
-        WritableRaster raster = imageout.getRaster();
-        int grey;
-        for(int i = 0; i<image.getWidth(); i++){
-            for(int j = 0; j<image.getHeight(); j++){
-                grey = greyToColor(array[i][2*j],alphta[0], alphta[1]);
-                value[0]=value[1]=value[2]=grey;
-                raster.setPixel(i, j, value);
-            }
-        }
-        return imageout;
-    }
-
-    /**
-     * Will scale the raw data and use a colormap instead of grey value
-     * @param array
-     * @return
-     * @deprecated  replaced by {@link #ArrayToImage(double[][], int)}
-     */
-    @Deprecated
-    public BufferedImage ArrayToImageWithScaleColorMap(double[][] array) {
-        double[] alphta = computeAlphaBeta(array);
-        BufferedImage imageout = CreateBufferedImage();
-        WritableRaster raster = imageout.getRaster();
-        ColorMap map = ColorMap.getJet(256);
-        int grey;
-        for(int i = 0; i<image.getWidth(); i++){
-            for(int j = 0; j<image.getHeight(); j++){
-                grey = greyToColor(array[i][2*j],alphta[0],alphta[1]);
-                raster.setPixel(i, j, new int[]{map.r[grey],map.g[grey],map.b[grey]});
-            }
-        }
-
-        return imageout;
-    }
-
-
-    @Override
-    @Deprecated
-    public BufferedImage ArrayToImageWithScale1D(double[] array, boolean isComplex) {
-        //get max min for scaling
-        double [] alphta = computeAlphaBeta1D(array, isComplex);
-        BufferedImage imageout = CreateBufferedImage();
-        int[] value = new int[3];
-        WritableRaster raster = imageout.getRaster();
-        int grey;
-
-        for(int j = 0; j<width; j++){
-            for(int i = 0; i<height; i++){
-                if (isComplex) {
-                    grey = greyToColor(array[2*(i+j*height)],alphta[0],alphta[1]);
-                }else{
-                    grey = greyToColor(array[i+j*height],alphta[0],alphta[1]);
-                }
-                value[0]=value[1]=value[2]=grey;
-                raster.setPixel(j, i, value);
-            }
-        }
-        return imageout;
-    }
-
-    /**
-     * Convert 1D array to bufferedImage and add a double correction
-     *
-     * @param array
-     * @param isComplex
-     * @return
-     * @deprecated  replaced by {@link #ArrayToImage(double[][], int)}
-     */
-    @Deprecated
-    public BufferedImage ArrayToImageWithScale1DCorrected(double[] array, boolean isComplex) {
-        //get max min then compute alpha beta for scaling
-        double[] alphta = computeAlphaBeta1D(array,isComplex);
-        int value[] = new int[3];
-        BufferedImage imageout = CreateBufferedImage();
-        int[][] imagetmp = new int[image.getWidth()][image.getHeight()];
-        WritableRaster raster = imageout.getRaster();
-        int[] tmpOut = new int[256];
-        int grey;
-        for(int j = 0; j<image.getWidth(); j++){
-            for(int i = 0; i<image.getHeight(); i++){
-                grey = greyToColor(array[2*(i+j*image.getHeight())],alphta[0],alphta[1]);
-                imagetmp[i][j] = grey;
-                tmpOut[grey]++;
-            }
-        }
-        //Here we search for the min value that at least 2 pixel have, idem for max
-
-        double alpha,beta;
-        int newMin=0;
-        int newMax=255;
-        for (int i = 0; i < 256; i++) {
-            if (newMin == 0 && tmpOut[i] > 2) {
-                newMin = i;
-            }
-            if (newMax == 255 && tmpOut[255-i] > 2) {
-                newMax = 255-i;
-            }
-        }
-
-        if (newMin < newMax) {
-            alpha = 255.0/(newMax - newMin);
-            beta = -alpha*newMin;
-        } else {
-            alpha = 0.0;
-            beta = 0.0;
-        }
-        for(int j = 0; j<image.getWidth(); j++){
-            for(int i = 0; i<image.getHeight(); i++){
-                grey = greyToColor(imagetmp[i][j],alpha,beta);
-                value[0]=value[1]=value[2]=grey;
-                raster.setPixel(j, i, value);
-            }
-        }
-        return imageout;
-=======
         return util.ArrayToImage1D(array, job, image.getWidth(), image.getHeight(), isComplex);
->>>>>>> 4a6a4b73
     }
 
 
@@ -1321,134 +334,13 @@
 
     
     public double[][] PSF_Padding(boolean isComplex) {
-<<<<<<< HEAD
-        double [][]tableau_psf;
-        if (isComplex) {
-            tableau_psf = new double[height][2*width];
-        } else {
-            tableau_psf = new double[height][width];
-        }
-        int demiPsfW = image_psf.getWidth()/2;int demiPsfH = image_psf.getHeight()/2;
-
-        int[][]test = PSFToArray();
-
-        //bloc haut à gauche: A
-        for(int j = 0; j<demiPsfW; j++){
-            for(int i=0;i<demiPsfH;i++){
-                tableau_psf[(height-demiPsfH)+i][width-demiPsfW+j] = test[i][j];
-            }
-        }
-        //bloc haut a droite: B
-        for(int j = demiPsfW; j<image_psf.getWidth(); j++){
-            for(int i=0;i<demiPsfH;i++){
-                tableau_psf[(height-demiPsfH)+i][j-demiPsfW] = test[i][j];
-            }
-        }
-        //bloc bas a gauche: C
-        for(int j = 0; j<demiPsfW; j++){
-            for(int i=demiPsfH;i<image_psf.getHeight();i++){
-                tableau_psf[i-demiPsfH][width-demiPsfW+j] = test[i][j];
-            }
-        }
-        //bloc bas a droite: D
-        for(int j = demiPsfW; j<image_psf.getWidth(); j++){
-            for(int i=demiPsfH;i<image_psf.getHeight();i++){
-                tableau_psf[i-demiPsfH][j-demiPsfW] = test[i][j];
-            }
-        }
-        //printTab(tableau_psf);
-        return tableau_psf;
-=======
         return util.PSF_Padding(image, image_psf, isComplex);
->>>>>>> 4a6a4b73
     }
 
 
     
     public double[] PSF_Padding1D(boolean isComplex) {
-<<<<<<< HEAD
-        double []tableau_psf;
-        int hght = 0;
-        if (isComplex) {
-            tableau_psf = new double[width*2*height];
-        } else {
-            tableau_psf = new double[width*height];
-        }
-        hght = height;
-        int psfH = image_psf.getHeight();
-        int psfW = image_psf.getWidth();
-        int demiPsfW = psfW/2;int demiPsfH = psfH/2;
-        int[]test = PSFToArray1D();
-
-        // IMAGE point of view:
-        // It means we have the PSF split in four blocks A,B,C,D
-        //   A | B     ->
-        //   -----     -> PSF
-        //   C | D     ->
-        //
-        // And we want will send them to the other side in the image
-        //
-        //   D | C     ->
-        //   -----     -> Image
-        //   B | A     ->
-
-        if (isComplex) {
-            //Here we are writing at 2*(i+j*hght)
-            //Bloc haut à gauche: D
-            for(int j = 0; j < demiPsfW; j++){
-                for(int i = 0; i < demiPsfH; i++){
-                    tableau_psf[2*(i+j*hght)] = test[(demiPsfH+i)+(demiPsfW+j)*psfH];
-                }
-            }
-            //bloc haut a droite: C
-            for(int j = width-demiPsfW; j < width; j++){
-                for(int i = 0; i < demiPsfH; i++){
-                    tableau_psf[2*(i+j*hght)] = test[(demiPsfH+i)+(demiPsfW-width+j)*psfH];
-                }
-            }
-            //bloc bas a gauche: B
-            for(int j = 0; j < demiPsfW; j++){
-                for(int i = height-demiPsfH; i < height; i++){
-                    tableau_psf[2*(i+j*hght)] = test[(demiPsfH-height+i)+(demiPsfW+j)*psfH];
-                }
-            }
-            //bloc bas a droite: A
-            for(int j = width-demiPsfW; j < width; j++){
-                for(int i = height-demiPsfH; i < height; i++){
-                    tableau_psf[2*(i+j*hght)] = test[(demiPsfH-height+i)+(demiPsfW-width+j)*psfH];
-                }
-            }
-        }else{
-            //Here we are writing at (i+j*hght)
-            //Bloc haut à gauche: D
-            for(int j = 0; j < demiPsfW; j++){
-                for(int i = 0; i < demiPsfH; i++){
-                    tableau_psf[i+j*hght] = test[(demiPsfH+i)+(demiPsfW+j)*psfH];
-                }
-            }
-            //bloc haut a droite: C
-            for(int j = width-demiPsfW; j < width; j++){
-                for(int i = 0; i < demiPsfH; i++){
-                    tableau_psf[i+j*hght] = test[(demiPsfH+i)+(demiPsfW-width+j)*psfH];
-                }
-            }
-            //bloc bas a gauche: B
-            for(int j = 0; j < demiPsfW; j++){
-                for(int i = height-demiPsfH; i < height; i++){
-                    tableau_psf[i+j*hght] = test[(demiPsfH-height+i)+(demiPsfW+j)*psfH];
-                }
-            }
-            //bloc bas a droite: A
-            for(int j = width-demiPsfW; j < width; j++){
-                for(int i = height-demiPsfH; i < height; i++){
-                    tableau_psf[i+j*hght] = test[(demiPsfH-height+i)+(demiPsfW-width+j)*psfH];
-                }
-            }
-        }
-        return tableau_psf;
-=======
         return util.PSF_Padding1D(image, image_psf, isComplex);
->>>>>>> 4a6a4b73
     }
 
     /**
@@ -1458,89 +350,7 @@
      * @return
      */
     public float[] PSF_Padding1DFloat(boolean isComplex) {
-<<<<<<< HEAD
-        float []tableau_psf;
-        int hght = 0;
-        if (isComplex) {
-            tableau_psf = new float[width*2*height];
-        } else {
-            tableau_psf = new float[width*height];
-        }
-        hght = height;
-        int psfH = image_psf.getHeight();
-        int psfW = image_psf.getWidth();
-        int demiPsfW = psfW/2;int demiPsfH = psfH/2;
-        int[]test = PSFToArray1D();
-
-        // IMAGE point of view:
-        // It means we have the PSF split in four blocks A,B,C,D
-        //   A | B     ->
-        //   -----     -> PSF
-        //   C | D     ->
-        //
-        // And we want will send them to the other side in the image
-        //
-        //   D | C     ->
-        //   -----     -> Image
-        //   B | A     ->
-
-        if (isComplex) {
-            //Here we are writing at 2*(i+j*hght)
-            //UP, Left Bloc: D
-            for(int j = 0; j < demiPsfW; j++){
-                for(int i = 0; i < demiPsfH; i++){
-                    tableau_psf[2*(i+j*hght)] = test[(demiPsfH+i)+(demiPsfW+j)*psfH];
-                }
-            }
-            //UP, right, bloc: C
-            for(int j = width-demiPsfW; j < width; j++){
-                for(int i = 0; i < demiPsfH; i++){
-                    tableau_psf[2*(i+j*hght)] = test[(demiPsfH+i)+(demiPsfW-width+j)*psfH];
-                }
-            }
-            //Bottom, Left bloc: B
-            for(int j = 0; j < demiPsfW; j++){
-                for(int i = height-demiPsfH; i < height; i++){
-                    tableau_psf[2*(i+j*hght)] = test[(demiPsfH-height+i)+(demiPsfW+j)*psfH];
-                }
-            }
-            //Bottom, right bloc: A
-            for(int j = width-demiPsfW; j < width; j++){
-                for(int i = height-demiPsfH; i < height; i++){
-                    tableau_psf[2*(i+j*hght)] = test[(demiPsfH-height+i)+(demiPsfW-width+j)*psfH];
-                }
-            }
-        }else{
-            //Here we are writing at (i+j*hght)
-            //UP, Left Bloc: D
-            for(int j = 0; j < demiPsfW; j++){
-                for(int i = 0; i < demiPsfH; i++){
-                    tableau_psf[i+j*hght] = test[(demiPsfH+i)+(demiPsfW+j)*psfH];
-                }
-            }
-            //UP, right, bloc: C
-            for(int j = width-demiPsfW; j < width; j++){
-                for(int i = 0; i < demiPsfH; i++){
-                    tableau_psf[i+j*hght] = test[(demiPsfH+i)+(demiPsfW-width+j)*psfH];
-                }
-            }
-            //Bottom, Left bloc: B
-            for(int j = 0; j < demiPsfW; j++){
-                for(int i = height-demiPsfH; i < height; i++){
-                    tableau_psf[i+j*hght] = test[(demiPsfH-height+i)+(demiPsfW+j)*psfH];
-                }
-            }
-            //Bottom, right bloc: A
-            for(int j = width-demiPsfW; j < width; j++){
-                for(int i = height-demiPsfH; i < height; i++){
-                    tableau_psf[i+j*hght] = test[(demiPsfH-height+i)+(demiPsfW-width+j)*psfH];
-                }
-            }
-        }
-        return tableau_psf;
-=======
         return util.PSF_Padding1DFloat(image, image_psf, isComplex);
->>>>>>> 4a6a4b73
     }
 
     /********************************** Utils functions **********************************/
