/*
 * This file is part of TiPi (a Toolkit for Inverse Problems and Imaging)
 * developed by the MitiV project.
 *
 * Copyright (c) 2014 the MiTiV project, http://mitiv.univ-lyon1.fr/
 *
 * Permission is hereby granted, free of charge, to any person obtaining a
 * copy of this software and associated documentation files (the "Software"),
 * to deal in the Software without restriction, including without limitation
 * the rights to use, copy, modify, merge, publish, distribute, sublicense,
 * and/or sell copies of the Software, and to permit persons to whom the
 * Software is furnished to do so, subject to the following conditions:
 *
 * The above copyright notice and this permission notice shall be included in
 * all copies or substantial portions of the Software.
 *
 * THE SOFTWARE IS PROVIDED "AS IS", WITHOUT WARRANTY OF ANY KIND, EXPRESS OR
 * IMPLIED, INCLUDING BUT NOT LIMITED TO THE WARRANTIES OF MERCHANTABILITY,
 * FITNESS FOR A PARTICULAR PURPOSE AND NONINFRINGEMENT. IN NO EVENT SHALL THE
 * AUTHORS OR COPYRIGHT HOLDERS BE LIABLE FOR ANY CLAIM, DAMAGES OR OTHER
 * LIABILITY, WHETHER IN AN ACTION OF CONTRACT, TORT OR OTHERWISE, ARISING
 * FROM, OUT OF OR IN CONNECTION WITH THE SOFTWARE OR THE USE OR OTHER
 * DEALINGS IN THE SOFTWARE.
 */

package mitiv.utils;

import java.awt.image.BufferedImage;
import java.awt.image.WritableRaster;
import java.io.File;
import java.io.IOException;
import java.util.ArrayList;

import javax.imageio.ImageIO;
import javax.swing.ImageIcon;
import javax.swing.JFrame;
import javax.swing.JLabel;

import org.joda.time.DateTimeFieldType;
import org.joda.time.LocalDateTime;

import mitiv.array.ArrayUtils;
import mitiv.linalg.shaped.DoubleShapedVector;
import mitiv.linalg.shaped.DoubleShapedVectorSpace;
import mitiv.linalg.shaped.FloatShapedVector;
import mitiv.linalg.shaped.FloatShapedVectorSpace;
import mitiv.linalg.shaped.ShapedVector;
import mitiv.linalg.shaped.ShapedVectorSpace;

/**
 * Contains all usual methods to work on color, image, arrays and conversion from one to another.
 * 
 * @author Leger Jonathan
 *
 */
public class CommonUtils {

    /** 
     * padding options: Nothing is done 
     * _______
     * |      |
     * |      |
     * |#_____|
     * 
     * */
    public static final int LOWER_LEFT = 0;

    /** 
     * padding options: Nothing is done 
     * _______
     * |      |
     * |  #   |
     * |______|
     * 
     * */
    public static final int CENTERED = 1;

    /** 
     * padding options: Nothing is done 
     * _______
     * |#    #|
     * |      |
     * |#____#|
     * 
     * */
    public static final int FFT_INDEXING = -1;

    /**
     * If we want the computed image not to be scaled.
     */
    public static int NO_SCALE = 3;
    /**
     * If we want the computed image to be scaled.
     */
    public static int SCALE = 4;

    /**
     * If we want the computed image to be corrected: a second scale to remove
     * potential errors.
     */
    public static int SCALE_CORRECTED = 5;

    /** If we want virtual color for the computed image. */
    public static int SCALE_COLORMAP = 6;

    /** If we want a correction on the scale + color. */
    public static int SCALE_CORRECTED_COLORMAP = 7;

    /**
     * Will convert a grey value to another.
     *
     * @param g the g
     * @param alpha the alpha
     * @param beta the beta
     * @return the int
     */
    public static int greyToColor(double g, double alpha, double beta)
    {
        double x = alpha*g + beta;
        int i;
        if (x < 0.5) {
            i = 0;
        } else if (x > 254.5) {
            i = 255;
        } else {
            i = (int)(x + 0.5);
        }
        return i;
    }

    /**
     * Convert a RGB value to an int grey value (float version).
     *
     * @param r the r
     * @param g the g
     * @param b the b
     * @return the int
     */
    public static int colorToGrey(double r, double g, double b)
    {
        return (int) ArrayUtils.colorToGrey(r, g, b);
    }

    public static int colorToGrey(int[]rgb)
    {
        if (rgb.length == 3) {
            return ArrayUtils.colorToGrey(rgb[0], rgb[1], rgb[2]);
        } else {
            return rgb[0];
        }
    }

    /**
     * Will scan the tab and return the highest and smallest value.
     *
     * @param array Array to parse
     * @param isComplex the is complex
     * @return an array of 2 value: {min,max}
     */
    public static double[] computeMinMax1D(double[] array, boolean isComplex){
        double min = array[0],max = array[0];
        int sizeArray = isComplex ? array.length/2 : array.length;
        for(int i = 0; i<sizeArray; i++){
            double value;
            if (isComplex) {
                value = array[2*i];
            } else {
                value = array[i];
            }
            if(value < min ){
                min = value;
            }
            if(value > max ){
                max = value;
            }
        }
        return new double[]{min,max};
    }

    /**
     * Will scan the tab and return the highest and smallest value.
     *
     * @param array Array to parse
     * @param isComplex the is complex
     * @return an array of 2 value: {min,max}
     */
    public static float[] computeMinMax1D(float[] array, boolean isComplex){
        float min = array[0],max = array[0];
        int sizeArray = isComplex ? array.length/2 : array.length;
        for(int i = 0; i<sizeArray; i++){
            float value;
            if (isComplex) {
                value = array[2*i];
            } else {
                value = array[i];
            }
            if(value < min ){
                min = value;
            }
            if(value > max ){
                max = value;
            }
        }
        return new float[]{min,max};
    }

    /**
     * Will scan the tab and return the highest and smallest value (float version).
     * The array is parsed like a 2D array.
     *
     * @param array the array
     * @param width the width
     * @param height the height
     * @param isComplex the is complex
     * @return the float[]
     */
    public static float[] computeMinMax1Das2D(float[] array, int width,int height, boolean isComplex){
        float min = array[0],max = array[0];
        int current = 0;
        for(int j = 0; j<height; j++){
            for(int i = 0; i<width; i++){
                if (isComplex) {
                    current = 2*(i+j*width);
                } else {
                    current = i+j*width;
                }
                if(array[current] < min ){
                    min = array[current];
                }
                if(array[current] > max ){
                    max = array[current];
                }
            }
        }
        return new float[]{min,max};
    }

    /**
     * Will scan the tab and return the highest and smallest value (float version).
     * The array is parsed like a 2D array.
     *
     * @param array the array
     * @param width the width
     * @param height the height
     * @param isComplex the is complex
     * @return the double[]
     */
    public static double[] computeMinMax1Das2D(double[] array, int width, int height,boolean isComplex){
        double min = array[0],max = array[0];
        int current = 0;
        for(int j = 0; j<height; j++){
            for(int i = 0; i<width; i++){
                if (isComplex) {
                    current = 2*(i+j*width);
                } else {
                    current = i+j*width;
                }
                if(array[current] < min ){
                    min = array[current];
                }
                if(array[current] > max ){
                    max = array[current];
                }
            }
        }
        return new double[]{min,max};
    }

    /**
     * Compute alpha, beta that are the two parameters needed to scale the data afterward.
     *
     * @param array the array
     * @param isComplex the is complex
     * @return the double[]
     */
    public static double[] computeAlphaBeta1D(double[] array, boolean isComplex){
        double [] out = computeMinMax1D(array, isComplex);
        double min = out[0];
        double max = out[1];
        double alpha, beta;
        if (min < max) {
            alpha = 255.0/(max - min);
            beta = -alpha*min;
        } else {
            alpha = 0.0;
            beta = 0.0;
        }
        return new double[]{alpha,beta};
    }

    /**
     * Compute alpha, beta that are the two parameters needed to scale the data afterward.
     *
     * @param tab the tab
     * @param isComplex the is complex
     * @return the float[]
     */
    public static float[] computeAlphaBeta1D(float[] tab, boolean isComplex){
        float [] out = computeMinMax1D(tab, isComplex);
        float min = out[0];
        float max = out[1];
        float alpha, beta;
        if (min < max) {
            alpha = 255f/(max - min);
            beta = -alpha*min;
        } else {
            alpha = 0;
            beta = 0;
        }
        return new float[]{alpha,beta};
    }

    /**
     * ******************************** X TO ARRAY *********************************.
     *
     * @param image the image
     * @param isComplex the is complex
     * @return the double[][]
     */

    /**
     * Convert a image to an 1D array of double.
     *
     * @param image the image
     * @param isComplex the is complex
     * @return the double[]
     */
    public static double[] imageToArray1D(BufferedImage image, boolean isComplex) {
        int height = image.getHeight();
        int width = image.getWidth();
        WritableRaster raster = image.getRaster();
        double []out;
        int size = width*height;
        if (isComplex) {
            out = new double[2*size];
            for (int i = 0; i < size; i++) {
                out[size+i] = 0;
            }
        } else {
            out = new double[size];
        }
        int[] tmp = new int[raster.getNumBands()];
        for(int j=0;j<height;j++){
            for(int i=0;i<width;i++){
                raster.getPixel(i, j, tmp);
                if (tmp.length == 1 || tmp.length == 2) {
                    out[(i+j*width)] = colorToGrey(tmp[0], tmp[0], tmp[0]);
                } else {
                    out[(i+j*width)] = colorToGrey(tmp[0], tmp[1], tmp[2]);
                }
            }
        }
        return out;
    }

    /**
     * Convert image to float 1D array.
     *
     * @param image the image
     * @param isComplex the is complex
     * @return the float[]
     */
    public static float[] imageToArray1DFloat(BufferedImage image, boolean isComplex) {
        int height = image.getHeight();
        int width = image.getWidth();
        WritableRaster raster = image.getRaster();
        float []out;
        if (isComplex) {
            out = new float[width*2*height];
        } else {
            out = new float[width*height];
        }
        int[] tmp = new int[raster.getNumBands()];
        if (isComplex) {
            for(int j=0;j<height;j++){
                for(int i=0;i<width;i++){
                    raster.getPixel(i, j, tmp);
                    if (tmp.length == 1 || tmp.length == 2) {
                        out[2*(i+j*width)] = colorToGrey(tmp[0], tmp[0], tmp[0]);
                    } else {
                        out[2*(i+j*width)] = colorToGrey(tmp[0], tmp[1], tmp[2]);
                    }
                }
            }
        } else {
            for(int j=0;j<height;j++){
                for(int i=0;i<width;i++){
                    raster.getPixel(i, j, tmp);
                    if (tmp.length == 1 || tmp.length == 2) {
                        out[(i+j*width)] = colorToGrey(tmp[0], tmp[0], tmp[0]);
                    } else {
                        out[(i+j*width)] = colorToGrey(tmp[0], tmp[1], tmp[2]);
                    }
                }
            }
        }
        return out;
    }

    public static double[] image3DToArray1D(ArrayList<BufferedImage>listImage, int sizeZ, int width,int height, boolean isComplex) {
        double[] out;
        if (isComplex) {
            out = new double[2*sizeZ*width*height];
            int strideW = width;
            int strideH = width*height;
            int strideZ = sizeZ*width*height;
            for (int k = 0; k < sizeZ; k++) {
                double[] tmp = CommonUtils.imageToArray1D(listImage.get(k), false);
                for (int j = 0; j < height; j++) {
                    for (int i = 0; i < width; i++) {
                        out[2*i+2*j*strideW+2*k*strideH] = tmp[i+j*strideW];
                    }
                }
            }
        } else {
            out = new double[sizeZ*width*height];
            for (int j = 0; j < sizeZ; j++) {
                double[] tmp = CommonUtils.imageToArray1D(listImage.get(j), false);
                for (int i = 0; i < tmp.length; i++) {
                    out[i+j*tmp.length] = tmp[i];
                }
            }
        }

        return out;
    }

    /**
     * Convert an image to a vector.
     *
     * @param outputSpace the output space
     * @param image the image
     * @param singlePrecision the single precision
     * @param isComplex the is complex
     * @return the shaped vector
     */
    public static ShapedVector imageToVector(ShapedVectorSpace outputSpace, BufferedImage image, boolean singlePrecision ,boolean isComplex){
        if (singlePrecision) {
            FloatShapedVectorSpace space = (FloatShapedVectorSpace)outputSpace;
            float[] tab = imageToArray1DFloat(image, isComplex);
            return space.wrap(tab);
        } else {
            DoubleShapedVectorSpace space = (DoubleShapedVectorSpace)outputSpace;
            double[] tab = imageToArray1D(image, isComplex);
            return space.wrap(tab);
        }
    }

    /**
     * Convert an image to a vector.
     *
     * @param outputSpace the output space
     * @param vector the vector
     * @param job the job
     * @param singlePrecision the single precision
     * @param isComplex the is complex
     * @return the buffered image
     */
    public static BufferedImage vectorToImage(ShapedVectorSpace outputSpace, ShapedVector vector, int job, boolean singlePrecision ,boolean isComplex){
        if (singlePrecision) {
            int[] shape = outputSpace.cloneShape();
            if (!(outputSpace.getRank() == 2)) {
                throw new IllegalArgumentException("The vector should be of rank 2 to create an image");
            }
            return arrayToImage1D(((FloatShapedVector)vector).getData(), job, shape[1], shape[0], isComplex);
        } else {
            int[] shape = outputSpace.cloneShape();
            if (!(outputSpace.getRank() == 2)) {
                throw new IllegalArgumentException("The vector should be of rank 2 to create an image");
            }
            return arrayToImage1D(((DoubleShapedVector)vector).getData(), job, shape[1], shape[0], isComplex);
        }
    }

    /**
     * ******************************** ARRAY TO IMAGE *********************************
     */

    /**
     * Create a buffered image from another buffered image
     * @param originalImage the original image
     * @return BufferedImage the buffered image with same characteristics as originalImage
     */
    public static BufferedImage createNewBufferedImage(BufferedImage originalImage){
        BufferedImage imageout;
        //In certain cases we need a specific type
        if(originalImage.getType() == 0){
            imageout = new BufferedImage(originalImage.getWidth(), originalImage.getHeight(), BufferedImage.TYPE_3BYTE_BGR);
        }else{
            imageout = new BufferedImage(originalImage.getWidth(), originalImage.getHeight(), originalImage.getType());
        }
        return imageout;
    }

    /**
     * Create a BufferedImage from a size (WxH).
     *
     * @param width the width
     * @param height the height
     * @return the buffered image
     */
    public static BufferedImage createNewBufferedImage(int width, int height){
        return new BufferedImage(width, height, BufferedImage.TYPE_3BYTE_BGR);
    }

    /**
     * Scale an 1D array by doing in place operations.
     *
     * @param array the array
     * @param width the width
     * @param height the height
     * @param isComplex the is complex
     */
    public static void scaleArray1Das2D(double[] array, int width, int height, boolean isComplex){
        //get max min for scaling
        double[] alphta = computeAlphaBeta1D(array,isComplex);
        int grey;
        for(int j = 0; j<height; j++){
            for(int i = 0; i<width; i++){
                if (isComplex) {
                    grey = greyToColor(array[2*(i+j*width)],alphta[0], alphta[1]);
                    array[2*(i+j*width)]= grey;
                } else {
                    grey = greyToColor(array[(i+j*width)],alphta[0], alphta[1]);
                    array[(i+j*width)]= grey;
                }
            }
        }
    }

    /**
     * Scale an 1D array by doing in place operations.
     *
     * @param array the array
     * @param isComplex the is complex
     */
    public static void scaleArray1D(double[] array, boolean isComplex){
        //get max min for scaling
        double[] alphta = computeAlphaBeta1D(array,isComplex);
        int grey;
        int sizeArray = isComplex ? array.length/2 : array.length;
        for(int i = 0; i<sizeArray; i++){
            if (isComplex) {
                grey = greyToColor(array[2*i],alphta[0], alphta[1]);
                array[2*i]= grey;
            } else {
                grey = greyToColor(array[i],alphta[0], alphta[1]);
                array[i]= grey;
            }
        }
    }

    /**
     * Scale a float 1D array by doing in place operations.
     *
     * @param array the array
     * @param width the width
     * @param height the height
     * @param isComplex the is complex
     */
    public static void scaleArray1Das2D(float[] array, int width, int height, boolean isComplex){
        //get max min for scaling
        float[] alphta = computeAlphaBeta1D(array,isComplex);
        int grey;
        for(int j = 0; j<height; j++){
            for(int i = 0; i<width; i++){
                if (isComplex) {
                    grey = greyToColor(array[2*(i+j*width)],alphta[0], alphta[1]);
                    array[2*(i+j*width)]= grey;
                } else {
                    grey = greyToColor(array[(i+j*width)],alphta[0], alphta[1]);
                    array[(i+j*width)]= grey;
                }
            }
        }
    }

    /**
     * Scale a float 1D array by doing in place operations.
     *
     * @param array the array
     * @param isComplex the is complex
     */
    public static void scaleArray1D(float[] array, boolean isComplex){
        //get max min for scaling
        float[] alphta = computeAlphaBeta1D(array,isComplex);
        int grey;
        int sizeArray = isComplex ? array.length/2 : array.length;
        for(int i = 0; i<sizeArray; i++){
            if (isComplex) {
                grey = greyToColor(array[2*i],alphta[0], alphta[1]);
                array[2*i]= grey;
            } else {
                grey = greyToColor(array[i],alphta[0], alphta[1]);
                array[i]= grey;
            }
        }
    }

    /**
     * Correct an array looking at the repartitions of the pixels.
     * <br>
     * The idea here is when we have at least 2 (hardcoded value) pixel with the same value
     * it becames the new min, same for the max.
     *
     * @param array the array
     * @param width the width
     * @param height the height
     * @param isComplex the is complex
     */
    public static void correctArray1Das2D(double[] array, int width, int height, boolean isComplex){
        //We get the repartitions of the pixels
        int[] tmpOut = new int[256];
        int grey;
        for(int j = 0; j<height; j++){
            for(int i = 0;i<width; i++){
                if (isComplex) {
                    grey = (int) array[2*(i+j*width)];
                } else {
                    grey = (int) array[(i+j*width)];
                }

                tmpOut[grey]++;
            }
        }
        //We search a new min
        double alpha,beta;
        int newMin=0;
        int newMax=255;
        //If at least 2 pixels have the color we consider it as new min or new max
        for (int i = 0; i < 256; i++) {
            if (newMin == 0 && tmpOut[i] > 2) {
                newMin = i;
            }
            if (newMax == 255 && tmpOut[255-i] > 2) {
                newMax = 255-i;
            }
        }
        //We recompute the min max with these values
        if (newMin < newMax) {
            alpha = 255.0/(newMax - newMin);
            beta = -alpha*newMin;
        } else {
            alpha = 0.0;
            beta = 0.0;
        }
        //We apply this min max on the input arrays
        for(int j = 0; j<height; j++){
            for(int i = 0; i<width; i++){
                if (isComplex) {
                    grey = greyToColor(array[2*(i+j*width)],alpha,beta);
                    array[2*(i+j*width)] = grey;
                } else {
                    grey = greyToColor(array[(i+j*width)],alpha,beta);
                    array[(i+j*width)] = grey;
                }
            }
        }
    }

    /**
     * Correct an array looking at the repartitions of the pixels.
     * <br>
     * The idea here is when we have at least 2 (hardcoded value) pixel with the same value
     * it becames the new min, same for the max.
     *
     * @param array the array
     * @param width the width
     * @param height the height
     * @param isComplex the is complex
     */
    public static void correctArray1Das2D(float[] array, int width, int height, boolean isComplex){
        //We get the repartitions of the pixels
        int[] tmpOut = new int[256];
        int grey;
        for(int j = 0; j<height; j++){
            for(int i = 0;i<width; i++){
                if (isComplex) {
                    grey = (int) array[2*(i+j*width)];
                } else {
                    grey = (int) array[(i+j*width)];
                }
                tmpOut[grey]++;
            }
        }
        //We search a new min
        double alpha,beta;
        int newMin=0;
        int newMax=255;
        //If at least 2 pixels have the color we consider it as new min or new max
        for (int i = 0; i < 256; i++) {
            if (newMin == 0 && tmpOut[i] > 2) {
                newMin = i;
            }
            if (newMax == 255 && tmpOut[255-i] > 2) {
                newMax = 255-i;
            }
        }
        //We recompute the min max with these values
        if (newMin < newMax) {
            alpha = 255.0/(newMax - newMin);
            beta = -alpha*newMin;
        } else {
            alpha = 0.0;
            beta = 0.0;
        }
        //We apply this min max on the input arrays
        for(int j = 0; j<height; j++){
            for(int i = 0; i<width; i++){
                if (isComplex) {
                    grey = greyToColor(array[2*(i+j*width)],alpha,beta);
                    array[2*(i+j*width)] = grey;
                } else {
                    grey = greyToColor(array[(i+j*width)],alpha,beta);
                    array[(i+j*width)] = grey;
                }
            }
        }
    }

    /**
     * Correct an array looking at the repartitions of the pixels.
     * <br>
     * The idea here is when we have at least 2 (hardcoded value) pixel with the same value
     * it becames the new min, same for the max.
     *
     * @param array the array
     * @param isComplex the is complex
     */
    public static void correctArray1D(double[] array, boolean isComplex){
        //We get the repartitions of the pixels
        int[] tmpOut = new int[256];
        int grey;
        int sizeArray = isComplex ? array.length/2 : array.length;
        for(int i = 0; i<sizeArray; i++){
            if (isComplex) {
                grey = (int) array[2*i];
            } else {
                grey = (int) array[i];
            }
            tmpOut[grey]++;
        }
        //We search a new min
        double alpha,beta;
        int newMin=0;
        int newMax=255;
        //If at least 2 pixels have the color we consider it as new min or new max
        for (int i = 0; i < 256; i++) {
            if (newMin == 0 && tmpOut[i] > 2) {
                newMin = i;
            }
            if (newMax == 255 && tmpOut[255-i] > 2) {
                newMax = 255-i;
            }
        }
        //We recompute the min max with these values
        if (newMin < newMax) {
            alpha = 255.0/(newMax - newMin);
            beta = -alpha*newMin;
        } else {
            alpha = 0.0;
            beta = 0.0;
        }
        //We apply this min max on the input arrays
        for(int i = 0; i<sizeArray; i++){
            if (isComplex) {
                grey = greyToColor(array[2*i],alpha,beta);
                array[2*i] = grey;
            } else {
                grey = greyToColor(array[i],alpha,beta);
                array[i] = grey;
            }
        }
    }

    /**
     * Correct an array looking at the repartitions of the pixels.
     * <br>
     * The idea here is when we have at least 2 (hardcoded value) pixel with the same value
     * it becames the new min, same for the max.
     *
     * @param array the array
     * @param isComplex the is complex
     */
    public static void correctArray1D(float[] array, boolean isComplex){
        //We get the repartitions of the pixels
        int[] tmpOut = new int[256];
        int grey;
        int sizeArray = isComplex ? array.length/2 : array.length;
        for(int i = 0; i<sizeArray; i++){
            if (isComplex) {
                grey = (int) array[2*i];
            } else {
                grey = (int) array[i];
            }
            tmpOut[grey]++;
        }
        //We search a new min
        double alpha,beta;
        int newMin=0;
        int newMax=255;
        //If at least 2 pixels have the color we consider it as new min or new max
        for (int i = 0; i < 256; i++) {
            if (newMin == 0 && tmpOut[i] > 2) {
                newMin = i;
            }
            if (newMax == 255 && tmpOut[255-i] > 2) {
                newMax = 255-i;
            }
        }
        //We recompute the min max with these values
        if (newMin < newMax) {
            alpha = 255.0/(newMax - newMin);
            beta = -alpha*newMin;
        } else {
            alpha = 0.0;
            beta = 0.0;
        }
        //We apply this min max on the input arrays
        for(int i = 0; i<sizeArray; i++){
            if (isComplex) {
                grey = greyToColor(array[2*i],alpha,beta);
                array[2*i] = grey;
            } else {
                grey = greyToColor(array[i],alpha,beta);
                array[i] = grey;
            }
        }
    }

    /**
     * Create a buffered image and use a colormap with the grey value in input.
     *
     * @param array the array
     * @param width the width
     * @param height the height
     * @param isComplex the is complex
     * @return the buffered image
     */
    public static BufferedImage colorArray1D(double[] array, int width, int height, boolean isComplex){
        BufferedImage imageout = createNewBufferedImage(width, height);
        WritableRaster raster = imageout.getRaster();
        ColorMap map = ColorMap.getJet(256);
        int grey;
        int[] tmp = new int[3];
        for(int j = 0; j<imageout.getHeight(); j++){
            for(int i = 0; i<imageout.getWidth(); i++){
                if (isComplex) {
                    grey = (int)array[2*(i+j*imageout.getWidth())];
                } else {
                    grey = (int)array[(i+j*imageout.getWidth())];
                }
                tmp[0]=map.r[grey];
                tmp[1]=map.g[grey];
                tmp[2]=map.b[grey];
                raster.setPixel(i, j, tmp);
            }
        }
        return imageout;
    }

    /**
     * Create a buffered image and use a colormap with the grey value in input.
     *
     * @param array the array
     * @param width the width
     * @param height the height
     * @param isComplex the is complex
     * @return the buffered image
     */
    public static BufferedImage colorArray1D(float[] array,  int width, int height, boolean isComplex){
        BufferedImage imageout = createNewBufferedImage(width, height);
        WritableRaster raster = imageout.getRaster();
        ColorMap map = ColorMap.getJet(256);
        int grey;
        int[] tmp = new int[3];
        for(int j = 0; j<imageout.getHeight(); j++){
            for(int i = 0; i<imageout.getWidth(); i++){
                if (isComplex) {
                    grey = (int)array[2*(i+j*imageout.getWidth())];
                } else {
                    grey = (int)array[(i+j*imageout.getWidth())];
                }
                tmp[0]=map.r[grey];
                tmp[1]=map.g[grey];
                tmp[2]=map.b[grey];
                raster.setPixel(i, j, tmp);
            }
        }
        return imageout;
    }

    /**
     * Create a buffered image, simply copy array to buffered image.
     *
     * @param array the array
     * @param width the width
     * @param height the height
     * @param isComplex the is complex
     * @return the buffered image
     */
<<<<<<< HEAD
    public static BufferedImage arrayToImage1D(double[] array, int width, int height, boolean isComplex){
        //BufferedImage imageout = createNewBufferedImage(width,height);
        BufferedImage imageout = new BufferedImage(width, height, BufferedImage.TYPE_USHORT_GRAY);
=======
    public static BufferedImage arrayToImage1D_3D(double[] array, int width, int height, int depth, boolean isComplex)
    {
        BufferedImage imageout = createNewBufferedImage(width,height);
>>>>>>> 8773c0a6
        WritableRaster raster = imageout.getRaster();
        int grey;
        int[] tmp = new int[3];
        for(int k = 0; k < depth; k++)
        {
            for(int j = 0; j < height; j++)
            {
                for(int i = 0; i < width; i++)
                {
                    if (isComplex) {
                        grey = (int)array[2*(i+j*width + k*width*height)];
                    }
                    else
                    {
                        grey = (int)array[i+j*width + + k*width*height];
                    }
                    tmp[0]=tmp[1]=tmp[2]=grey;
                    raster.setPixel(i, j, tmp);
                }
            }
        }
        return imageout;
    }

    /**
     * Create a buffered image, simply copy array to buffered image.
     *
     * @param array the array
     * @param width the width
     * @param height the height
     * @param isComplex the is complex
     * @return the buffered image
     */
    public static BufferedImage arrayToImage1D(double[] array, int width, int height, boolean isComplex){
        BufferedImage imageout = createNewBufferedImage(width, height);
        WritableRaster raster = imageout.getRaster();
        int grey;
        int[] tmp = new int[3];
        for(int j = 0; j<imageout.getHeight(); j++){
            for(int i = 0; i<imageout.getWidth(); i++){
                if (isComplex) {
                    grey = (int)array[2*(i+j*imageout.getHeight())];
                } else {
                    grey = (int)array[(i+j*imageout.getHeight())];
                }
                tmp[0]=tmp[1]=tmp[2]=grey;
                raster.setPixel(i, j, tmp);
            }
        }
        return imageout;
    }
    
    /**
     * Create a buffered image, simply copy array to buffered image.
     *
     * @param array the array
     * @param width the width
     * @param height the height
     * @param isComplex the is complex
     * @return the buffered image
     */
    public static BufferedImage arrayToImage1D(float[] array, int width, int height, boolean isComplex){
        //BufferedImage imageout = createNewBufferedImage(width, height);
        BufferedImage imageout = new BufferedImage(width, height, BufferedImage.TYPE_USHORT_GRAY);
        WritableRaster raster = imageout.getRaster();
        int grey;
        int[] tmp = new int[3];
        for(int j = 0; j<imageout.getHeight(); j++){
            for(int i = 0; i<imageout.getWidth(); i++){
                if (isComplex) {
                    grey = (int)array[2*(i+j*imageout.getHeight())];
                } else {
                    grey = (int)array[(i+j*imageout.getHeight())];
                }
                tmp[0]=tmp[1]=tmp[2]=grey;
                raster.setPixel(i, j, tmp);
            }
        }
        return imageout;
    }

    /**
     * Front function that will apply different job on the given array.
     *
     * @param array a complex array
     * @param job the job
     * @param width the width
     * @param height the height
     * @param isComplex the is complex
     * @return the buffered image
     */
    public static BufferedImage arrayToImage1D(double[] array, int job, int width, int height, boolean isComplex){
        if (job > SCALE_CORRECTED_COLORMAP) {
            System.err.println("Wrong job");
            throw new IllegalArgumentException();
        }
        BufferedImage out;

        if (!(job == NO_SCALE)) {
            scaleArray1D(array, isComplex);
        }
        //If necessary we correct
        if (job == SCALE_CORRECTED || job == SCALE_CORRECTED_COLORMAP) {
            correctArray1D(array, isComplex);
        }
        //We apply lastly the colormap transformation
        if (job == SCALE_COLORMAP || job == SCALE_CORRECTED_COLORMAP) {
            out = colorArray1D(array, width, height, isComplex);
        }else{
            out = arrayToImage1D(array, width, height, isComplex);
        }
        return out;
    }

    /**
     * Front function that will apply different job on the given array.
     *
     * @param array a complex array
     * @param job the job
     * @param width the width
     * @param height the height
     * @param isComplex the is complex
     * @return the buffered image
     */
    public static BufferedImage arrayToImage1D(float[] array, int job, int width, int height, boolean isComplex){
        if (job > SCALE_CORRECTED_COLORMAP) {
            System.err.println("Wrong job");
            throw new IllegalArgumentException();
        }
        BufferedImage out;
        if (!(job == NO_SCALE)) {
            scaleArray1D(array, isComplex);
        }
        //If necessary we correct
        if (job == SCALE_CORRECTED || job == SCALE_CORRECTED_COLORMAP) {
            correctArray1D(array, isComplex);
        }
        //We apply lastly the colormap transformation
        if (job == SCALE_COLORMAP || job == SCALE_CORRECTED_COLORMAP) {
            out = colorArray1D(array, width, height, isComplex);
        }else{
            out = arrayToImage1D(array, width, height, isComplex);
        }
        return out;
    }

    /**
     * ******************************** Image PADDING *********************************.
     */

    /**
     * PSF has a size that begin with pixels that are non zeros pixels.
     * To find this size we assume the PSF to be centered and so we search for the two first non zero
     * on width/2 and height/2.
     * 
     * @param PSF the psf
     * @return the int
     */
    public static int estimatePsfSize(BufferedImage PSF){
        int width = PSF.getWidth();
        int height = PSF.getHeight();
        WritableRaster raster = PSF.getRaster();
        int min = -1, max = width, prev = 0;

        for (int i = 0; i < width; i++){
            int greyBegin = colorToGrey(raster.getPixel(i,height/2, (int[])null));
            int greyEnd = colorToGrey(raster.getPixel(width-i-1,height/2, (int[])null));
            if (greyBegin != 0 && min == -1) {
                min = i;
            }
            if (greyEnd != 0 && max == width) {
                max = width-i-1;
            }
        }
        prev = max -min;
        max = height;
        min = -1;
        for (int i = 0; i < height; i++){
            int greyBegin = colorToGrey(raster.getPixel(width/2,i, (int[])null));
            int greyEnd = colorToGrey(raster.getPixel(width/2,height-i-1, (int[])null));
            if (greyBegin != 0 && min == -1) {
                min = i;
            }
            if (greyEnd != 0 && max == height) {
                max = height-i-1;
            }
        }
        return (max-min) > prev ? (max-min) : prev;
    }

    private static BufferedImage createZeroBufferedImage(int width, int height){
        BufferedImage out = new BufferedImage(width, height, BufferedImage.TYPE_USHORT_GRAY);
        WritableRaster rasterImage = out.getRaster();
        int[] tmp = new int[]{0,0,0};
        for (int j = 0; j < height; j++) {
            for (int i = 0; i < width; i++) {
                rasterImage.setPixel(i,j,tmp);
            }
        }
        return out;
    }

    /**
     * Zero pad an image with the new size:<br>
     * WidthOutput = WidthInput + sizePSF<br>
     * HeightOutput = HeightInput +sizePSF.
     *
     * @param image the image
     * @param coef 
     * @return the buffered image
     */
    public static BufferedImage imagePad(BufferedImage image, double coef) {
        BufferedImage pad = createZeroBufferedImage((int)(image.getWidth()*coef), (int)(image.getHeight()*coef));
        //BufferedImage pad = new BufferedImage(image.getWidth()+sizePading, image.getHeight()+sizePading, BufferedImage.TYPE_USHORT_GRAY);
        WritableRaster rasterImage = image.getRaster();
        WritableRaster rasterPad = pad.getRaster();
        int padW = (int)(image.getWidth()*coef-image.getWidth())/2;
        int padH = (int)(image.getHeight()*coef-image.getHeight())/2;
        for (int j = 0; j < image.getHeight(); j++) {
            for (int i = 0; i < image.getWidth(); i++) {
                rasterPad.setPixel(padW+i,padH+j , rasterImage.getPixel(i,j, (int[])null));
            }
        }
        return pad;
    }

    public static ArrayList<BufferedImage> imagePad(ArrayList<BufferedImage> image, double coef,boolean isPsf) {
        ArrayList<BufferedImage> out = new ArrayList<BufferedImage>();
        int width = image.get(0).getWidth();
        int height = image.get(0).getHeight();
        int size = image.size();
        //BufferedImage zero = createNewBufferedImage(width+sizePSF, height+sizePSF);
        BufferedImage zero = createZeroBufferedImage((int)(width*coef), (int)(height*coef));
        double sizePad = size*coef-size;
        //isPsf = false;
        for (int i = 0; i < size; i++) {
            out.add(imagePad(image.get(i), coef));
        }
        for (int i = 0; i < (int)sizePad; i++) {
            out.add(zero);
        }
        return out;
    }

    /**
     * remove the pad of an image with the size given:<br>
     * WidthInput = WidthOutput + sizePSF<br>
     * HeightInput = HeightOutput +sizePSF.
     *
     * @param image the image
     * @param sizePSF the size psf
     * @return the buffered image
     */
    public static BufferedImage imageUnPad(BufferedImage image, int sizePSF) {
        int hlf = sizePSF/2;
        return image.getSubimage(hlf, hlf, image.getWidth()-sizePSF, image.getHeight()-sizePSF);
    }

    public static ArrayList<BufferedImage> imageUnPad(ArrayList<BufferedImage> image, int sizePSF) {
        ArrayList<BufferedImage> out = new ArrayList<BufferedImage>();
        for (int i = image.size()/4; i < (image.size()*3)/4; i++) {
            out.add(imageUnPad(image.get(i), sizePSF));
        }

        /*for (int i = (image.size()*3)/4; i < image.size(); i++) {
            out.add(imageUnPad(image.get(i), sizePSF));
        }
        for (int i = 0; i < image.size()/4; i++) {
            out.add(imageUnPad(image.get(i), sizePSF));
        }*/
        return out;
    }

    /**
     * ******************************** PSF PADDING *********************************.
     */

    /**
     * psfPadding will split the input psf and scale it to the size of the image.<br>
     * <br>
     * PSF (WidthPsf HeightPsf)<br>
     * Image (WidthImage HeightImage)<br>
     * <br>
     *     A | B     <br>
     *     -------   PSF(width height)<br>
     *     C | D     <br>
     *  <br>
     *   And we want will send them to the other side in the image<br>
     *  <br>
     *     D | C     <br>
     *     -------    Image (WidthImage HeightImage)<br>
     *     B | A     <br>
     *
     * @param image the image
     * @param imagePsf the image psf
     * @param isComplex the is complex
     * @return the double[]
     */
    public static double[] psfPadding1D(BufferedImage image, BufferedImage imagePsf, boolean isComplex) {
        double []tableau_psf;
        int width = image.getWidth();
        int height = image.getHeight();
        if (isComplex) {
            tableau_psf = new double[width*2*height];
        } else {
            tableau_psf = new double[width*height];
        }
        int psfH = imagePsf.getHeight();
        int psfW = imagePsf.getWidth();
        double[]test = imageToArray1D(imagePsf,false);

        return psfPadding1D(tableau_psf,width,height,test,psfW,psfH,isComplex);
    }

    /**
     * psfPadding will split the input psf and scale it to the size of the image.<br>
     * <br>
     * PSF (WidthPsf HeightPsf)<br>
     * Image (WidthImage HeightImage)<br>
     * <br>
     *     A | B     <br>
     *     -------   PSF(width height)<br>
     *     C | D     <br>
     *  <br>
     *   And we want will send them to the other side in the image<br>
     *  <br>
     *     D | C     <br>
     *     -------    Image (WidthImage HeightImage)<br>
     *     B | A     <br>
     *
     * @param inputSpace the input space
     * @param outputSpace the output space
     * @param imagePsf the image psf
     * @param singlePrecision the single precision
     * @param isComplex the is complex
     * @return the shaped vector
     */
    public static ShapedVector psfPadding1D(ShapedVectorSpace inputSpace, ShapedVectorSpace outputSpace, ShapedVector imagePsf, boolean singlePrecision, boolean isComplex) {
        if (singlePrecision) {
            FloatShapedVectorSpace spaceFloat = (FloatShapedVectorSpace)outputSpace;
            FloatShapedVector vectorPsf = (FloatShapedVector)imagePsf;
            if (!(spaceFloat.getRank() == 2)) {
                throw new IllegalArgumentException("The rank of vector must be 2");
            }
            int[] shape = spaceFloat.cloneShape();
            int[] shapePsf = ((FloatShapedVectorSpace)imagePsf.getSpace()).cloneShape();
            float[] psfPad = psfPadding1D(spaceFloat.create().getData(),shape[1],
                    shape[0],vectorPsf.getData(),shapePsf[1],shapePsf[0],isComplex);
            return spaceFloat.wrap(psfPad);
        } else {
            DoubleShapedVectorSpace spaceDoubleOut = (DoubleShapedVectorSpace)outputSpace;
            DoubleShapedVectorSpace spaceDoubleIn = (DoubleShapedVectorSpace)inputSpace;
            DoubleShapedVector vectorPsf = (DoubleShapedVector)imagePsf;
            if (!(spaceDoubleOut.getRank() == 2)) {
                throw new IllegalArgumentException("The rank of vector must be 2");
            }
            int[] shape = spaceDoubleIn.cloneShape();
            int[] shapePsf = ((DoubleShapedVectorSpace)imagePsf.getSpace()).cloneShape();
            double[] psfPad = psfPadding1D(spaceDoubleOut.create().getData(),shape[1],
                    shape[0], vectorPsf.getData(),shapePsf[1],shapePsf[0],isComplex);
            return spaceDoubleOut.wrap(psfPad);
        }
    }

    /**
     * psfPadding will split the input psf and scale it to the size of the image.<br>
     * <br>
     * PSF (WidthPsf HeightPsf)<br>
     * Image (WidthImage HeightImage)<br>
     * <br>
     *     A | B     <br>
     *     -------   PSF(width height)<br>
     *     C | D     <br>
     *  <br>
     *   And we want will send them to the other side in the image<br>
     *  <br>
     *     D | C     <br>
     *     -------    Image (WidthImage HeightImage)<br>
     *     B | A     <br>
     *
     * @param imageout the imageout
     * @param imageWidth the image width
     * @param imageHeight the image height
     * @param imagePsf the image psf
     * @param psfWidth the psf width
     * @param psfHeight the psf height
     * @param isComplex the is complex
     * @return the double[]
     */
    public static double[] psfPadding1D(double[] imageout,int imageWidth, int imageHeight, double[] imagePsf, int psfWidth, int psfHeight, boolean isComplex) {
        int demiPsfW = psfWidth/2;int demiPsfH = psfHeight/2;
        //System.out.println(imageWidth+" "+imageHeight+" "+psfWidth+" "+psfHeight+" "+isComplex);
        // IMAGE point of view:
        // It means we have the PSF split in four blocks A,B,C,D
        //   A | B     ->
        //   -----     -> PSF
        //   C | D     ->
        //
        // And we want will send them to the other side in the image
        //
        //   D | C     ->
        //   -----     -> Image
        //   B | A     ->
        //Bloc haut a gauche: bloc psf D
        for(int j = 0; j < demiPsfH; j++){
            for(int i = 0; i < demiPsfW; i++){
                imageout[i+j*imageWidth] = imagePsf[(demiPsfW+i)+(demiPsfH+j)*psfWidth];
            }
        }
        //bloc haut a droite: bloc psf C
        for(int j = 0; j < demiPsfH; j++){
            for(int i = imageWidth-demiPsfW; i < imageWidth ; i++){
                imageout[i+j*imageWidth] = imagePsf[(demiPsfW-imageWidth+i)+(demiPsfH+j)*psfWidth];
            }
        }
        //bloc bas a gauche: bloc psf B
        for(int j = imageHeight-demiPsfH; j < imageHeight; j++){
            for(int i = 0; i < demiPsfW; i++){
                imageout[i+j*imageWidth] = imagePsf[(demiPsfW+i)+(demiPsfH-imageHeight+j)*psfWidth];
            }
        }
        //bloc bas a droite: bloc psf A
        for(int j = imageHeight-demiPsfH; j < imageHeight; j++){
            for(int i = imageWidth-demiPsfW; i < imageWidth; i++){
                imageout[i+j*imageWidth] = imagePsf[(demiPsfW-imageWidth+i)+(demiPsfH-imageHeight+j)*psfWidth];
            }
        }
        return imageout;
    }

    /**
     * Shift zero-frequency component to center of spectrum for a 3D array.
     *
     * @param psf the a
     * @param out 
     * @param w the width
     * @param h the height
     * @param d the depth
     * @return the double[]
     */
    public static double[] fftShift3D(double[] psf, double[] out, int w, int h, int d)
    {   
        int wh = w*h;
        for (int k = 0; k < d/2; k++)
        {
            for(int j = 0; j < h/2; j++)
            {
                for(int i = 0; i < w/2; i++)
                {
                    //Le coté face
                    //0,0,0-->w,h,d ou bas gauche face en haut droit fond
                    out[w - w/2 + i + w*(h - h/2 + j) + wh*(d - d/2 + k)] = psf[i + w*j + k*wh];
                    //w/2,0,0-->0,h/2,d/2 ou bas droite face en haut gauche fond
                    out[i + w*(h - h/2 + j) + wh*(d - d/2 + k)] = psf[i + w/2 + w*j + k*wh];
                    //haut gauche face en bas droite fond
                    out[w - w/2 + i + w*j + wh*(d - d/2 + k)] = psf[i + w*(j + h/2) + k*wh];
                    //haut droit face en bas gauche fond
                    out[i + w*j+ wh*(d - d/2 + k)] = psf[i + w/2 + w*(j + h/2) + k*wh];

                    //le coté fond en face
                    out[w - w/2 + i + w*(h - h/2 + j) + k*wh] = psf[i + w*j + wh*(d - d/2 + k)];
                    out[i + w*(h - h/2 + j) + k*wh] = psf[i + w/2 + w*j + wh*(d - d/2 + k)];
                    out[w - w/2 + i + w*j + k*wh] = psf[i + w*(j + h/2) + wh*(d - d/2 + k)];
                    out[i + w*j+ k*wh] = psf[i + w/2 + w*(j + h/2) + wh*(d - d/2 + k)];
                }
            }
        }
        return out;
    }

    /**
     * Here we are padding a cube, no scale only padding
     * 
     * Cube : 
     *     H
     *    /
     *   /
     *  o---- W
     *  |
     *  |
     *  Z
     *  
     * Front:
     *  1 2
     *  3 4
     *  
     *  back:
     *  5 6
     *  7 8
     *  
     *  1<=>8
     *  3<=>6
     *  2<=>7
     *  4<=>5
     * Bloc X to Y
     * 
     * dest( pos(Y) ) = in( pos(X) )
     * 
     * @param psfOut
     * @param psfIn
     * @param psfWidth
     * @param psfHeight
     * @param psfZ
     * @return
     */
    public static double[] psf3DPadding1D(double[] psfOut, double[] psfIn, int psfWidth, int psfHeight, int psfZ) {
        int demiPsfW = psfWidth/2;
        int demiPsfH = psfHeight/2;
        int demiPsfZ = psfZ/2;
        int strideJ = psfWidth;
        int strideK = psfWidth*psfHeight;
        //Bloc 8 to 1
        for (int k = 0; k < demiPsfZ; k++) {
            for(int j = 0; j < demiPsfH; j++){
                for(int i = 0; i < demiPsfW; i++){
                    psfOut[i+j*strideJ+k*strideK] = psfIn[(demiPsfW+i)+(demiPsfH+j)*strideJ+(demiPsfZ+k)*strideK];
                }
            }
        }
        //Bloc 1 to 8
        for (int k = demiPsfZ; k < psfZ; k++) {
            for(int j = demiPsfH; j < psfHeight; j++){
                for(int i = demiPsfW; i < psfWidth; i++){
                    psfOut[i+j*strideJ+k*strideK] = psfIn[(i-demiPsfW)+(j-demiPsfH)*strideJ+(k-demiPsfZ)*strideK];
                }
            }
        }
        //bloc 7 to 2
        for (int k = 0; k < demiPsfZ; k++) {
            for(int j = 0; j < demiPsfH; j++){
                for(int i = demiPsfW; i < psfWidth ; i++){
                    psfOut[i+j*strideJ+k*strideK] = psfIn[(i-demiPsfW)+(demiPsfH+j)*strideJ+(demiPsfZ+k)*strideK];
                }
            }
        }
        //bloc 2 to 7
        for (int k = demiPsfZ; k < psfZ; k++) {
            for(int j = demiPsfH; j < psfHeight; j++){
                for(int i = 0; i < demiPsfW ; i++){
                    psfOut[i+j*strideJ+k*strideK] = psfIn[(demiPsfW+i)+(j-demiPsfH)*strideJ+(k-demiPsfZ)*strideK];
                }
            }
        }
        //bloc 6 to 3
        for (int k = demiPsfZ; k < psfZ; k++) {
            for(int j = 0; j < demiPsfH; j++){
                for(int i = 0; i < demiPsfW; i++){
                    psfOut[i+j*strideJ+k*strideK] = psfIn[(demiPsfW+i)+(demiPsfH+j)*strideJ+(k-demiPsfZ)*strideK];
                }
            }
        }
        //bloc 3 to 6
        for (int k = 0; k < demiPsfZ; k++) {
            for(int j = demiPsfH; j < psfHeight; j++){
                for(int i = demiPsfW; i < psfWidth; i++){
                    psfOut[i+j*strideJ+k*strideK] = psfIn[(i-demiPsfW)+(j-demiPsfH)*strideJ+(demiPsfZ+k)*strideK];
                }
            }
        }
        //bloc 5 to 4
        for (int k = demiPsfZ; k < psfZ; k++) {
            for(int j = 0; j < demiPsfH; j++){
                for(int i = demiPsfW; i < psfWidth; i++){
                    psfOut[i+j*strideJ+k*strideK] = psfIn[(i-demiPsfW)+(demiPsfH+j)*strideJ+(k-demiPsfZ)*strideK];
                }
            }
        }

        //bloc 4 to 5
        for (int k = 0; k < demiPsfZ; k++) {
            for(int j = demiPsfH; j < psfHeight; j++){
                for(int i = 0; i < demiPsfW; i++){
                    psfOut[i+j*strideJ+k*strideK] = psfIn[(demiPsfW+i)+(j-demiPsfH)*strideJ+(demiPsfZ+k)*strideK];
                }
            }
        }
        return psfOut;
    }

    /**
     * psfPadding will split the input psf and scale it to the size of the image.<br>
     * <br>
     * PSF (WidthPsf HeightPsf)<br>
     * Image (WidthImage HeightImage)<br>
     * <br>
     *     A | B     <br>
     *     -------   PSF(width height)<br>
     *     C | D     <br>
     *  <br>
     *   And we want will send them to the other side in the image<br>
     *  <br>
     *     D | C     <br>
     *     -------    Image (WidthImage HeightImage)<br>
     *     B | A     <br>
     *
     * @param image the image
     * @param imagePsf the image psf
     * @param isComplex the is complex
     * @return the float[]
     */
    public static float[] psfPadding1DFloat(BufferedImage image, BufferedImage imagePsf, boolean isComplex) {
        float []tableau_psf;
        int width = image.getWidth();
        int height = image.getHeight();
        if (isComplex) {
            tableau_psf = new float[width*2*height];
        } else {
            tableau_psf = new float[width*height];
        }
        int psfH = imagePsf.getHeight();
        int psfW = imagePsf.getWidth();
        float[]test = imageToArray1DFloat(imagePsf,false);

        return psfPadding1D(tableau_psf,width,height,test,psfH,psfW,isComplex);
    }

    /**
     * psfPadding will split the input psf and scale it to the size of the image.<br>
     * <br>
     * PSF (WidthPsf HeightPsf)<br>
     * Image (WidthImage HeightImage)<br>
     * <br>
     *     A | B     <br>
     *     -------   PSF(width height)<br>
     *     C | D     <br>
     *  <br>
     *   And we want will send them to the other side in the image<br>
     *  <br>
     *     D | C     <br>
     *     -------    Image (WidthImage HeightImage)<br>
     *     B | A     <br>
     *
     * @param imageout the imageout
     * @param imageWidth the image width
     * @param imageHeight the image height
     * @param imagePsf the image psf
     * @param psfWidth the psf width
     * @param psfHeight the psf height
     * @param isComplex the is complex
     * @return the float[]
     */
    public static float[] psfPadding1D(float[] imageout,int imageWidth, int imageHeight, float[] imagePsf, int psfWidth, int psfHeight, boolean isComplex) {
        int demiPsfW = psfWidth/2;int demiPsfH = psfHeight/2;

        // IMAGE point of view:
        // It means we have the PSF split in four blocks A,B,C,D
        //   A | B     ->
        //   -----     -> PSF
        //   C | D     ->
        //
        // And we want will send them to the other side in the image
        //
        //   D | C     ->
        //   -----     -> Image
        //   B | A     ->
        //Here we are writing at (i+j*imageHeight)
        int coef = isComplex ? 1 : 1;
        //Bloc haut a gauche: D
        for(int j = 0; j < demiPsfH; j++){
            for(int i = 0; i < demiPsfW; i++){
                imageout[i+coef*j*imageWidth] = imagePsf[(demiPsfW+i)+(demiPsfH+j)*psfWidth];
            }
        }
        //bloc haut a droite: C
        for(int j = 0; j < demiPsfH; j++){
            for(int i = imageWidth-demiPsfW; i < imageWidth ; i++){
                imageout[i+coef*j*imageWidth] = imagePsf[(demiPsfW-imageWidth+i)+(demiPsfH+j)*psfWidth];
            }
        }
        //bloc bas a gauche: B
        for(int j = imageHeight-demiPsfH; j < imageHeight; j++){
            for(int i = 0; i < demiPsfW; i++){
                imageout[i+coef*j*imageWidth] = imagePsf[(demiPsfW+i)+(demiPsfH-imageHeight+j)*psfWidth];
            }
        }
        //bloc bas a droite: A
        for(int j = imageHeight-demiPsfH; j < imageHeight; j++){
            for(int i = imageWidth-demiPsfW; i < imageWidth; i++){
                imageout[i+coef*j*imageWidth] = imagePsf[(demiPsfW-imageWidth+i)+(demiPsfH-imageHeight+j)*psfWidth];
            }
        }
        return imageout;
    }

    /**
     * Returns 1d array (column major) of a 2d array.
     *
     * @param In the in
     * @return 1d array
     */
    public static double[] array2DTo1D(double[][] In)
    {
        int W = In.length;
        int H = In[0].length;
        double[] Out = new double[H*W];
        for (int j = 0; j < H; j++)
            for (int i = 0; i < W; i++)
                Out[j*W + i] = In[i][j];
        return Out;
    }

    /**
     * Returns 2d array (column major) of a 1d array.
     *
     * @param In 1d array of double
     * @param H the h
     * @return 2d array
     */
    public static double[][] array1DTo2D(double[] In, int H)
    {
        int W = In.length/H;
        double Out[][] = new double[H][W];
        for (int j = 0; j < H; j++)
            for (int i = 0; i < W; i++)
                Out[i][j] = In[j*W + i];
        return Out;
    }


    /**
     * Show buffered image.
     *
     * @param I the i
     */
    public static void showBufferedImage(BufferedImage I)
    {
        JFrame frame = new JFrame();
        JLabel label = new JLabel();
        label.setIcon(new ImageIcon(I));
        frame.add(label);
        frame.pack();
        frame.setVisible(true);
        frame.setDefaultCloseOperation(JFrame.EXIT_ON_CLOSE);
    }

    /**
     * Save buffered image.
     *
     * @param I the i
     * @param name the name
     */
    public static void saveBufferedImage(BufferedImage I, String name)
    {
        try
        {
            ImageIO.write(I, "PNG", new File(name));
        } catch (IOException e)
        {
            e.printStackTrace();
        }
    }

    /**
     * Open as buffered image.
     *
     * @param path the path
     * @return the buffered image
     */
    public static BufferedImage openAsBufferedImage(String path) {
        BufferedImage I = null;
        try {
            I = ImageIO.read(new File(path));
        } catch (IOException e) {
            e.printStackTrace();
        }
        return I;
    }

    /**
     * Save array to image.
     *
     * @param A the a
     * @param W the w
     * @param name the name
     */
    public static void saveArrayToImage(double[] A, int W, String name)
    {
        int H = A.length/W;
        BufferedImage I = arrayToImage1D(A, W, H, false);
        saveBufferedImage(I, name);
    }
    private static String printTime(){
        LocalDateTime now = LocalDateTime.now();
        return now.get(DateTimeFieldType.hourOfDay())+"h "+now.getMinuteOfHour()+"min "+now.getSecondOfMinute()+"sec";

    }

    public static void printTimeNow(){
        System.out.println(printTime());
    }

    public static void printTimeNow(String before){
        System.out.println(before +" "+printTime());
    }

    public static void printTimeNow(String before, String after){
        System.out.println(before +" "+printTime()+" "+after);
    }
}


/*
 * Local Variables:
 * mode: Java
 * tab-width: 8
 * indent-tabs-mode: nil
 * c-basic-offset: 4
 * fill-column: 78
 * coding: utf-8
 * ispell-local-dictionary: "american"
 * End:
 */<|MERGE_RESOLUTION|>--- conflicted
+++ resolved
@@ -25,6 +25,8 @@
 
 package mitiv.utils;
 
+import icy.image.IcyBufferedImage;
+
 import java.awt.image.BufferedImage;
 import java.awt.image.WritableRaster;
 import java.io.File;
@@ -397,7 +399,34 @@
         return out;
     }
 
-    public static double[] image3DToArray1D(ArrayList<BufferedImage>listImage, int sizeZ, int width,int height, boolean isComplex) {
+    public static double[] image3DToArray1D(ArrayList<BufferedImage>listImage, int width,int height, int sizeZ, boolean isComplex) {
+        double[] out;
+        if (isComplex) {
+            out = new double[2*sizeZ*width*height];
+            int strideW = width;
+            int strideH = width*height;
+            for (int k = 0; k < sizeZ; k++) {
+                double[] tmp = CommonUtils.imageToArray1D(listImage.get(k), false);
+                for (int j = 0; j < height; j++) {
+                    for (int i = 0; i < width; i++) {
+                        out[2*i+2*j*strideW+2*k*strideH] = tmp[i+j*strideW];
+                    }
+                }
+            }
+        } else {
+            out = new double[sizeZ*width*height];
+            for (int j = 0; j < sizeZ; j++) {
+                double[] tmp = CommonUtils.imageToArray1D(listImage.get(j), false);
+                for (int i = 0; i < tmp.length; i++) {
+                    out[i+j*tmp.length] = tmp[i];
+                }
+            }
+        }
+
+        return out;
+    }
+
+    public static double[] icyImage3DToArray1D(ArrayList<IcyBufferedImage>listImage, int width,int height,int sizeZ, boolean isComplex) {
         double[] out;
         if (isComplex) {
             out = new double[2*sizeZ*width*height];
@@ -421,10 +450,40 @@
                 }
             }
         }
-
         return out;
     }
-
+    
+    public static double[] shiftPsf3DToArray1D(ArrayList<BufferedImage>listPSF,int width, int height, int sizeZ,  boolean isComplex) {
+        double[] out;
+        if (isComplex) {
+            out = new double[width*height*sizeZ*2];
+        } else {
+            out = new double[width*height*sizeZ];
+        }
+        double[] psfIn = CommonUtils.image3DToArray1D(listPSF, width, height, sizeZ, isComplex);
+        if (psfIn.length != out.length) {
+            throw new IllegalArgumentException("The PSF and the output should be of same size");
+        }
+        fftShift3D(psfIn,out, width, height, sizeZ);
+        //CommonUtils.psf3DPadding1D(out, psfIn , width, height, sizeZ);
+        return out;
+    }
+    
+    public static double[] shiftIcyPsf3DToArray1D(ArrayList<IcyBufferedImage>listPSF,int width, int height, int sizeZ,  boolean isComplex) {
+        double[] out;
+        if (isComplex) {
+            out = new double[width*height*sizeZ*2];
+        } else {
+            out = new double[width*height*sizeZ];
+        }
+        double[] psfIn = CommonUtils.icyImage3DToArray1D(listPSF, width, height, sizeZ, isComplex);
+        if (psfIn.length != out.length) {
+            System.err.println("Bad size for psf and output deconvutil l356");
+        }
+        CommonUtils.fftShift3D(psfIn,out, width, height, sizeZ);
+        //CommonUtils.psf3DPadding1D(out, psfIn , width, height, sizeZ);
+        return out;
+    }
     /**
      * Convert an image to a vector.
      *
@@ -896,18 +955,13 @@
      * @param array the array
      * @param width the width
      * @param height the height
+     * @param depth 
      * @param isComplex the is complex
      * @return the buffered image
      */
-<<<<<<< HEAD
-    public static BufferedImage arrayToImage1D(double[] array, int width, int height, boolean isComplex){
-        //BufferedImage imageout = createNewBufferedImage(width,height);
-        BufferedImage imageout = new BufferedImage(width, height, BufferedImage.TYPE_USHORT_GRAY);
-=======
     public static BufferedImage arrayToImage1D_3D(double[] array, int width, int height, int depth, boolean isComplex)
     {
         BufferedImage imageout = createNewBufferedImage(width,height);
->>>>>>> 8773c0a6
         WritableRaster raster = imageout.getRaster();
         int grey;
         int[] tmp = new int[3];
