/*
 * This file is part of TiPi (a Toolkit for Inverse Problems and Imaging)
 * developed by the MitiV project.
 *
 * Copyright (c) 2014 the MiTiV project, http://mitiv.univ-lyon1.fr/
 *
 * Permission is hereby granted, free of charge, to any person obtaining a
 * copy of this software and associated documentation files (the "Software"),
 * to deal in the Software without restriction, including without limitation
 * the rights to use, copy, modify, merge, publish, distribute, sublicense,
 * and/or sell copies of the Software, and to permit persons to whom the
 * Software is furnished to do so, subject to the following conditions:
 *
 * The above copyright notice and this permission notice shall be included in
 * all copies or substantial portions of the Software.
 *
 * THE SOFTWARE IS PROVIDED "AS IS", WITHOUT WARRANTY OF ANY KIND, EXPRESS OR
 * IMPLIED, INCLUDING BUT NOT LIMITED TO THE WARRANTIES OF MERCHANTABILITY,
 * FITNESS FOR A PARTICULAR PURPOSE AND NONINFRINGEMENT. IN NO EVENT SHALL THE
 * AUTHORS OR COPYRIGHT HOLDERS BE LIABLE FOR ANY CLAIM, DAMAGES OR OTHER
 * LIABILITY, WHETHER IN AN ACTION OF CONTRACT, TORT OR OTHERWISE, ARISING
 * FROM, OUT OF OR IN CONNECTION WITH THE SOFTWARE OR THE USE OR OTHER
 * DEALINGS IN THE SOFTWARE.
 */

package mitiv.utils;

import icy.image.IcyBufferedImage;

import java.awt.image.BufferedImage;
import java.awt.image.WritableRaster;
import java.io.File;
import java.io.IOException;
import java.util.ArrayList;

import javax.imageio.ImageIO;
import javax.swing.ImageIcon;
import javax.swing.JFrame;
import javax.swing.JLabel;

import org.joda.time.DateTimeFieldType;
import org.joda.time.LocalDateTime;

import mitiv.array.ArrayUtils;
import mitiv.linalg.shaped.DoubleShapedVector;
import mitiv.linalg.shaped.DoubleShapedVectorSpace;
import mitiv.linalg.shaped.FloatShapedVector;
import mitiv.linalg.shaped.FloatShapedVectorSpace;
import mitiv.linalg.shaped.ShapedVector;
import mitiv.linalg.shaped.ShapedVectorSpace;

/**
 * Contains all usual methods to work on color, image, arrays and conversion from one to another.
 * 
 * @author Leger Jonathan
 *
 */
public class CommonUtils {

    /** 
     * padding options: Nothing is done 
     * _______
     * |      |
     * |      |
     * |#_____|
     * 
     * */
    public static final int LOWER_LEFT = 0;

    /** 
     * padding options: Nothing is done 
     * _______
     * |      |
     * |  #   |
     * |______|
     * 
     * */
    public static final int CENTERED = 1;

    /** 
     * padding options: Nothing is done 
     * _______
     * |#    #|
     * |      |
     * |#____#|
     * 
     * */
    public static final int FFT_INDEXING = -1;

    /**
     * If we want the computed image not to be scaled.
     */
    public static int NO_SCALE = 3;
    /**
     * If we want the computed image to be scaled.
     */
    public static int SCALE = 4;

    /**
     * If we want the computed image to be corrected: a second scale to remove
     * potential errors.
     */
    public static int SCALE_CORRECTED = 5;

    /** If we want virtual color for the computed image. */
    public static int SCALE_COLORMAP = 6;

    /** If we want a correction on the scale + color. */
    public static int SCALE_CORRECTED_COLORMAP = 7;

    /**
     * Will convert a grey value to another.
     *
     * @param g the g
     * @param alpha the alpha
     * @param beta the beta
     * @return the int
     */
    public static int greyToColor(double g, double alpha, double beta)
    {
        double x = alpha*g + beta;
        int i;
        if (x < 0.5) {
            i = 0;
        } else if (x > 254.5) {
            i = 255;
        } else {
            i = (int)(x + 0.5);
        }
        return i;
    }

    /**
     * Convert a RGB value to an int grey value (float version).
     *
     * @param r the r
     * @param g the g
     * @param b the b
     * @return the int
     */
    public static int colorToGrey(double r, double g, double b)
    {
        return (int) ArrayUtils.colorToGrey(r, g, b);
    }

    public static int colorToGrey(int[]rgb)
    {
        if (rgb.length == 3) {
            return ArrayUtils.colorToGrey(rgb[0], rgb[1], rgb[2]);
        } else {
            return rgb[0];
        }
    }

    /**
     * Will scan the tab and return the highest and smallest value.
     *
     * @param array Array to parse
     * @param isComplex the is complex
     * @return an array of 2 value: {min,max}
     */
    public static double[] computeMinMax1D(double[] array, boolean isComplex){
        double min = array[0],max = array[0];
        int sizeArray = isComplex ? array.length/2 : array.length;
        for(int i = 0; i<sizeArray; i++){
            double value;
            if (isComplex) {
                value = array[2*i];
            } else {
                value = array[i];
            }
            if(value < min ){
                min = value;
            }
            if(value > max ){
                max = value;
            }
        }
        return new double[]{min,max};
    }

    /**
     * Will scan the tab and return the highest and smallest value.
     *
     * @param array Array to parse
     * @param isComplex the is complex
     * @return an array of 2 value: {min,max}
     */
    public static float[] computeMinMax1D(float[] array, boolean isComplex){
        float min = array[0],max = array[0];
        int sizeArray = isComplex ? array.length/2 : array.length;
        for(int i = 0; i<sizeArray; i++){
            float value;
            if (isComplex) {
                value = array[2*i];
            } else {
                value = array[i];
            }
            if(value < min ){
                min = value;
            }
            if(value > max ){
                max = value;
            }
        }
        return new float[]{min,max};
    }

    /**
     * Will scan the tab and return the highest and smallest value (float version).
     * The array is parsed like a 2D array.
     *
     * @param array the array
     * @param width the width
     * @param height the height
     * @param isComplex the is complex
     * @return the float[]
     */
    public static float[] computeMinMax1Das2D(float[] array, int width,int height, boolean isComplex){
        float min = array[0],max = array[0];
        int current = 0;
        for(int j = 0; j<height; j++){
            for(int i = 0; i<width; i++){
                if (isComplex) {
                    current = 2*(i+j*width);
                } else {
                    current = i+j*width;
                }
                if(array[current] < min ){
                    min = array[current];
                }
                if(array[current] > max ){
                    max = array[current];
                }
            }
        }
        return new float[]{min,max};
    }

    /**
     * Will scan the tab and return the highest and smallest value (float version).
     * The array is parsed like a 2D array.
     *
     * @param array the array
     * @param width the width
     * @param height the height
     * @param isComplex the is complex
     * @return the double[]
     */
    public static double[] computeMinMax1Das2D(double[] array, int width, int height,boolean isComplex){
        double min = array[0],max = array[0];
        int current = 0;
        for(int j = 0; j<height; j++){
            for(int i = 0; i<width; i++){
                if (isComplex) {
                    current = 2*(i+j*width);
                } else {
                    current = i+j*width;
                }
                if(array[current] < min ){
                    min = array[current];
                }
                if(array[current] > max ){
                    max = array[current];
                }
            }
        }
        return new double[]{min,max};
    }

    /**
     * Compute alpha, beta that are the two parameters needed to scale the data afterward.
     *
     * @param array the array
     * @param isComplex the is complex
     * @return the double[]
     */
    public static double[] computeAlphaBeta1D(double[] array, boolean isComplex){
        double [] out = computeMinMax1D(array, isComplex);
        double min = out[0];
        double max = out[1];
        double alpha, beta;
        if (min < max) {
            alpha = 255.0/(max - min);
            beta = -alpha*min;
        } else {
            alpha = 0.0;
            beta = 0.0;
        }
        return new double[]{alpha,beta};
    }

    /**
     * Compute alpha, beta that are the two parameters needed to scale the data afterward.
     *
     * @param tab the tab
     * @param isComplex the is complex
     * @return the float[]
     */
    public static float[] computeAlphaBeta1D(float[] tab, boolean isComplex){
        float [] out = computeMinMax1D(tab, isComplex);
        float min = out[0];
        float max = out[1];
        float alpha, beta;
        if (min < max) {
            alpha = 255f/(max - min);
            beta = -alpha*min;
        } else {
            alpha = 0;
            beta = 0;
        }
        return new float[]{alpha,beta};
    }

    /**
     * ******************************** X TO ARRAY *********************************.
     *
     * @param image the image
     * @param isComplex the is complex
     * @return the double[][]
     */

    /**
     * Convert a image to an 1D array of double.
     *
     * @param image the image
     * @param isComplex the is complex
     * @return the double[]
     */
    public static double[] imageToArray1D(BufferedImage image, boolean isComplex) {
        int height = image.getHeight();
        int width = image.getWidth();
        WritableRaster raster = image.getRaster();
        double []out;
        int size = width*height;
        if (isComplex) {
            out = new double[2*size];
            for (int i = 0; i < size; i++) {
                out[size+i] = 0;
            }
        } else {
            out = new double[size];
        }
        int[] tmp = new int[raster.getNumBands()];
        for(int j=0;j<height;j++){
            for(int i=0;i<width;i++){
                raster.getPixel(i, j, tmp);
                if (tmp.length == 1 || tmp.length == 2) {
                    out[(i+j*width)] = colorToGrey(tmp[0], tmp[0], tmp[0]);
                } else {
                    out[(i+j*width)] = colorToGrey(tmp[0], tmp[1], tmp[2]);
                }
            }
        }
        return out;
    }

    /**
     * Convert image to float 1D array.
     *
     * @param image the image
     * @param isComplex the is complex
     * @return the float[]
     */
    public static float[] imageToArray1DFloat(BufferedImage image, boolean isComplex) {
        int height = image.getHeight();
        int width = image.getWidth();
        WritableRaster raster = image.getRaster();
        float []out;
        if (isComplex) {
            out = new float[width*2*height];
        } else {
            out = new float[width*height];
        }
        int[] tmp = new int[raster.getNumBands()];
        if (isComplex) {
            for(int j=0;j<height;j++){
                for(int i=0;i<width;i++){
                    raster.getPixel(i, j, tmp);
                    if (tmp.length == 1 || tmp.length == 2) {
                        out[2*(i+j*width)] = colorToGrey(tmp[0], tmp[0], tmp[0]);
                    } else {
                        out[2*(i+j*width)] = colorToGrey(tmp[0], tmp[1], tmp[2]);
                    }
                }
            }
        } else {
            for(int j=0;j<height;j++){
                for(int i=0;i<width;i++){
                    raster.getPixel(i, j, tmp);
                    if (tmp.length == 1 || tmp.length == 2) {
                        out[(i+j*width)] = colorToGrey(tmp[0], tmp[0], tmp[0]);
                    } else {
                        out[(i+j*width)] = colorToGrey(tmp[0], tmp[1], tmp[2]);
                    }
                }
            }
        }
        return out;
    }

    public static double[] image3DToArray1D(ArrayList<BufferedImage>listImage, int width,int height, int sizeZ, boolean isComplex) {
        double[] out;
        if (isComplex) {
            out = new double[2*sizeZ*width*height];
            int strideW = width;
            int strideH = width*height;
            for (int k = 0; k < sizeZ; k++) {
                double[] tmp = CommonUtils.imageToArray1D(listImage.get(k), false);
                for (int j = 0; j < height; j++) {
                    for (int i = 0; i < width; i++) {
                        out[2*i+2*j*strideW+2*k*strideH] = tmp[i+j*strideW];
                    }
                }
            }
        } else {
            out = new double[sizeZ*width*height];
            for (int j = 0; j < sizeZ; j++) {
                double[] tmp = CommonUtils.imageToArray1D(listImage.get(j), false);
                for (int i = 0; i < tmp.length; i++) {
                    out[i+j*tmp.length] = tmp[i];
                }
            }
        }

        return out;
    }

    public static double[] icyImage3DToArray1D(ArrayList<IcyBufferedImage>listImage, int width,int height,int sizeZ, boolean isComplex) {
        double[] out;
        if (isComplex) {
            out = new double[2*sizeZ*width*height];
            int strideW = width;
            int strideH = width*height;
            int strideZ = sizeZ*width*height;
            for (int k = 0; k < sizeZ; k++) {
                double[] tmp = CommonUtils.imageToArray1D(listImage.get(k), false);
                for (int j = 0; j < height; j++) {
                    for (int i = 0; i < width; i++) {
                        out[2*i+2*j*strideW+2*k*strideH] = tmp[i+j*strideW];
                    }
                }
            }
        } else {
            out = new double[sizeZ*width*height];
            for (int j = 0; j < sizeZ; j++) {
                double[] tmp = CommonUtils.imageToArray1D(listImage.get(j), false);
                for (int i = 0; i < tmp.length; i++) {
                    out[i+j*tmp.length] = tmp[i];
                }
            }
        }
        return out;
    }
    
    public static double[] shiftPsf3DToArray1D(ArrayList<BufferedImage>listPSF,int width, int height, int sizeZ,  boolean isComplex) {
        double[] out;
        if (isComplex) {
            out = new double[width*height*sizeZ*2];
        } else {
            out = new double[width*height*sizeZ];
        }
        double[] psfIn = CommonUtils.image3DToArray1D(listPSF, width, height, sizeZ, isComplex);
        if (psfIn.length != out.length) {
            throw new IllegalArgumentException("The PSF and the output should be of same size");
        }
        fftShift3D(psfIn,out, width, height, sizeZ);
        //CommonUtils.psf3DPadding1D(out, psfIn , width, height, sizeZ);
        return out;
    }
    
    public static double[] shiftIcyPsf3DToArray1D(ArrayList<IcyBufferedImage>listPSF,int width, int height, int sizeZ,  boolean isComplex) {
        double[] out;
        if (isComplex) {
            out = new double[width*height*sizeZ*2];
        } else {
            out = new double[width*height*sizeZ];
        }
        double[] psfIn = CommonUtils.icyImage3DToArray1D(listPSF, width, height, sizeZ, isComplex);
        if (psfIn.length != out.length) {
            System.err.println("Bad size for psf and output deconvutil l356");
        }
        CommonUtils.fftShift3D(psfIn,out, width, height, sizeZ);
        //CommonUtils.psf3DPadding1D(out, psfIn , width, height, sizeZ);
        return out;
    }
    /**
     * Convert an image to a vector.
     *
     * @param outputSpace the output space
     * @param image the image
     * @param singlePrecision the single precision
     * @param isComplex the is complex
     * @return the shaped vector
     */
    public static ShapedVector imageToVector(ShapedVectorSpace outputSpace, BufferedImage image, boolean singlePrecision ,boolean isComplex){
        if (singlePrecision) {
            FloatShapedVectorSpace space = (FloatShapedVectorSpace)outputSpace;
            float[] tab = imageToArray1DFloat(image, isComplex);
            return space.wrap(tab);
        } else {
            DoubleShapedVectorSpace space = (DoubleShapedVectorSpace)outputSpace;
            double[] tab = imageToArray1D(image, isComplex);
            return space.wrap(tab);
        }
    }

    /**
     * Convert an image to a vector.
     *
     * @param outputSpace the output space
     * @param vector the vector
     * @param job the job
     * @param singlePrecision the single precision
     * @param isComplex the is complex
     * @return the buffered image
     */
    public static BufferedImage vectorToImage(ShapedVectorSpace outputSpace, ShapedVector vector, int job, boolean singlePrecision ,boolean isComplex){
        if (singlePrecision) {
            int[] shape = outputSpace.cloneShape();
            if (!(outputSpace.getRank() == 2)) {
                throw new IllegalArgumentException("The vector should be of rank 2 to create an image");
            }
            return arrayToImage1D(((FloatShapedVector)vector).getData(), job, shape[1], shape[0], isComplex);
        } else {
            int[] shape = outputSpace.cloneShape();
            if (!(outputSpace.getRank() == 2)) {
                throw new IllegalArgumentException("The vector should be of rank 2 to create an image");
            }
            return arrayToImage1D(((DoubleShapedVector)vector).getData(), job, shape[1], shape[0], isComplex);
        }
    }

    /**
     * ******************************** ARRAY TO IMAGE *********************************
     */

    /**
     * Create a buffered image from another buffered image
     * @param originalImage the original image
     * @return BufferedImage the buffered image with same characteristics as originalImage
     */
    public static BufferedImage createNewBufferedImage(BufferedImage originalImage){
        BufferedImage imageout;
        //In certain cases we need a specific type
        if(originalImage.getType() == 0){
            imageout = new BufferedImage(originalImage.getWidth(), originalImage.getHeight(), BufferedImage.TYPE_3BYTE_BGR);
        }else{
            imageout = new BufferedImage(originalImage.getWidth(), originalImage.getHeight(), originalImage.getType());
        }
        return imageout;
    }

    /**
     * Create a BufferedImage from a size (WxH).
     *
     * @param width the width
     * @param height the height
     * @return the buffered image
     */
    public static BufferedImage createNewBufferedImage(int width, int height){
        return new BufferedImage(width, height, BufferedImage.TYPE_3BYTE_BGR);
    }

    /**
     * Scale an 1D array by doing in place operations.
     *
     * @param array the array
     * @param width the width
     * @param height the height
     * @param isComplex the is complex
     */
    public static void scaleArray1Das2D(double[] array, int width, int height, boolean isComplex){
        //get max min for scaling
        double[] alphta = computeAlphaBeta1D(array,isComplex);
        int grey;
        for(int j = 0; j<height; j++){
            for(int i = 0; i<width; i++){
                if (isComplex) {
                    grey = greyToColor(array[2*(i+j*width)],alphta[0], alphta[1]);
                    array[2*(i+j*width)]= grey;
                } else {
                    grey = greyToColor(array[(i+j*width)],alphta[0], alphta[1]);
                    array[(i+j*width)]= grey;
                }
            }
        }
    }

    /**
     * Scale an 1D array by doing in place operations.
     *
     * @param array the array
     * @param isComplex the is complex
     */
    public static void scaleArray1D(double[] array, boolean isComplex){
        //get max min for scaling
        double[] alphta = computeAlphaBeta1D(array,isComplex);
        int grey;
        int sizeArray = isComplex ? array.length/2 : array.length;
        for(int i = 0; i<sizeArray; i++){
            if (isComplex) {
                grey = greyToColor(array[2*i],alphta[0], alphta[1]);
                array[2*i]= grey;
            } else {
                grey = greyToColor(array[i],alphta[0], alphta[1]);
                array[i]= grey;
            }
        }
    }

    /**
     * Scale a float 1D array by doing in place operations.
     *
     * @param array the array
     * @param width the width
     * @param height the height
     * @param isComplex the is complex
     */
    public static void scaleArray1Das2D(float[] array, int width, int height, boolean isComplex){
        //get max min for scaling
        float[] alphta = computeAlphaBeta1D(array,isComplex);
        int grey;
        for(int j = 0; j<height; j++){
            for(int i = 0; i<width; i++){
                if (isComplex) {
                    grey = greyToColor(array[2*(i+j*width)],alphta[0], alphta[1]);
                    array[2*(i+j*width)]= grey;
                } else {
                    grey = greyToColor(array[(i+j*width)],alphta[0], alphta[1]);
                    array[(i+j*width)]= grey;
                }
            }
        }
    }

    /**
     * Scale a float 1D array by doing in place operations.
     *
     * @param array the array
     * @param isComplex the is complex
     */
    public static void scaleArray1D(float[] array, boolean isComplex){
        //get max min for scaling
        float[] alphta = computeAlphaBeta1D(array,isComplex);
        int grey;
        int sizeArray = isComplex ? array.length/2 : array.length;
        for(int i = 0; i<sizeArray; i++){
            if (isComplex) {
                grey = greyToColor(array[2*i],alphta[0], alphta[1]);
                array[2*i]= grey;
            } else {
                grey = greyToColor(array[i],alphta[0], alphta[1]);
                array[i]= grey;
            }
        }
    }

    /**
     * Correct an array looking at the repartitions of the pixels.
     * <br>
     * The idea here is when we have at least 2 (hardcoded value) pixel with the same value
     * it becames the new min, same for the max.
     *
     * @param array the array
     * @param width the width
     * @param height the height
     * @param isComplex the is complex
     */
    public static void correctArray1Das2D(double[] array, int width, int height, boolean isComplex){
        //We get the repartitions of the pixels
        int[] tmpOut = new int[256];
        int grey;
        for(int j = 0; j<height; j++){
            for(int i = 0;i<width; i++){
                if (isComplex) {
                    grey = (int) array[2*(i+j*width)];
                } else {
                    grey = (int) array[(i+j*width)];
                }

                tmpOut[grey]++;
            }
        }
        //We search a new min
        double alpha,beta;
        int newMin=0;
        int newMax=255;
        //If at least 2 pixels have the color we consider it as new min or new max
        for (int i = 0; i < 256; i++) {
            if (newMin == 0 && tmpOut[i] > 2) {
                newMin = i;
            }
            if (newMax == 255 && tmpOut[255-i] > 2) {
                newMax = 255-i;
            }
        }
        //We recompute the min max with these values
        if (newMin < newMax) {
            alpha = 255.0/(newMax - newMin);
            beta = -alpha*newMin;
        } else {
            alpha = 0.0;
            beta = 0.0;
        }
        //We apply this min max on the input arrays
        for(int j = 0; j<height; j++){
            for(int i = 0; i<width; i++){
                if (isComplex) {
                    grey = greyToColor(array[2*(i+j*width)],alpha,beta);
                    array[2*(i+j*width)] = grey;
                } else {
                    grey = greyToColor(array[(i+j*width)],alpha,beta);
                    array[(i+j*width)] = grey;
                }
            }
        }
    }

    /**
     * Correct an array looking at the repartitions of the pixels.
     * <br>
     * The idea here is when we have at least 2 (hardcoded value) pixel with the same value
     * it becames the new min, same for the max.
     *
     * @param array the array
     * @param width the width
     * @param height the height
     * @param isComplex the is complex
     */
    public static void correctArray1Das2D(float[] array, int width, int height, boolean isComplex){
        //We get the repartitions of the pixels
        int[] tmpOut = new int[256];
        int grey;
        for(int j = 0; j<height; j++){
            for(int i = 0;i<width; i++){
                if (isComplex) {
                    grey = (int) array[2*(i+j*width)];
                } else {
                    grey = (int) array[(i+j*width)];
                }
                tmpOut[grey]++;
            }
        }
        //We search a new min
        double alpha,beta;
        int newMin=0;
        int newMax=255;
        //If at least 2 pixels have the color we consider it as new min or new max
        for (int i = 0; i < 256; i++) {
            if (newMin == 0 && tmpOut[i] > 2) {
                newMin = i;
            }
            if (newMax == 255 && tmpOut[255-i] > 2) {
                newMax = 255-i;
            }
        }
        //We recompute the min max with these values
        if (newMin < newMax) {
            alpha = 255.0/(newMax - newMin);
            beta = -alpha*newMin;
        } else {
            alpha = 0.0;
            beta = 0.0;
        }
        //We apply this min max on the input arrays
        for(int j = 0; j<height; j++){
            for(int i = 0; i<width; i++){
                if (isComplex) {
                    grey = greyToColor(array[2*(i+j*width)],alpha,beta);
                    array[2*(i+j*width)] = grey;
                } else {
                    grey = greyToColor(array[(i+j*width)],alpha,beta);
                    array[(i+j*width)] = grey;
                }
            }
        }
    }

    /**
     * Correct an array looking at the repartitions of the pixels.
     * <br>
     * The idea here is when we have at least 2 (hardcoded value) pixel with the same value
     * it becames the new min, same for the max.
     *
     * @param array the array
     * @param isComplex the is complex
     */
    public static void correctArray1D(double[] array, boolean isComplex){
        //We get the repartitions of the pixels
        int[] tmpOut = new int[256];
        int grey;
        int sizeArray = isComplex ? array.length/2 : array.length;
        for(int i = 0; i<sizeArray; i++){
            if (isComplex) {
                grey = (int) array[2*i];
            } else {
                grey = (int) array[i];
            }
            tmpOut[grey]++;
        }
        //We search a new min
        double alpha,beta;
        int newMin=0;
        int newMax=255;
        //If at least 2 pixels have the color we consider it as new min or new max
        for (int i = 0; i < 256; i++) {
            if (newMin == 0 && tmpOut[i] > 2) {
                newMin = i;
            }
            if (newMax == 255 && tmpOut[255-i] > 2) {
                newMax = 255-i;
            }
        }
        //We recompute the min max with these values
        if (newMin < newMax) {
            alpha = 255.0/(newMax - newMin);
            beta = -alpha*newMin;
        } else {
            alpha = 0.0;
            beta = 0.0;
        }
        //We apply this min max on the input arrays
        for(int i = 0; i<sizeArray; i++){
            if (isComplex) {
                grey = greyToColor(array[2*i],alpha,beta);
                array[2*i] = grey;
            } else {
                grey = greyToColor(array[i],alpha,beta);
                array[i] = grey;
            }
        }
    }

    /**
     * Correct an array looking at the repartitions of the pixels.
     * <br>
     * The idea here is when we have at least 2 (hardcoded value) pixel with the same value
     * it becames the new min, same for the max.
     *
     * @param array the array
     * @param isComplex the is complex
     */
    public static void correctArray1D(float[] array, boolean isComplex){
        //We get the repartitions of the pixels
        int[] tmpOut = new int[256];
        int grey;
        int sizeArray = isComplex ? array.length/2 : array.length;
        for(int i = 0; i<sizeArray; i++){
            if (isComplex) {
                grey = (int) array[2*i];
            } else {
                grey = (int) array[i];
            }
            tmpOut[grey]++;
        }
        //We search a new min
        double alpha,beta;
        int newMin=0;
        int newMax=255;
        //If at least 2 pixels have the color we consider it as new min or new max
        for (int i = 0; i < 256; i++) {
            if (newMin == 0 && tmpOut[i] > 2) {
                newMin = i;
            }
            if (newMax == 255 && tmpOut[255-i] > 2) {
                newMax = 255-i;
            }
        }
        //We recompute the min max with these values
        if (newMin < newMax) {
            alpha = 255.0/(newMax - newMin);
            beta = -alpha*newMin;
        } else {
            alpha = 0.0;
            beta = 0.0;
        }
        //We apply this min max on the input arrays
        for(int i = 0; i<sizeArray; i++){
            if (isComplex) {
                grey = greyToColor(array[2*i],alpha,beta);
                array[2*i] = grey;
            } else {
                grey = greyToColor(array[i],alpha,beta);
                array[i] = grey;
            }
        }
    }

    /**
     * Create a buffered image and use a colormap with the grey value in input.
     *
     * @param array the array
     * @param width the width
     * @param height the height
     * @param isComplex the is complex
     * @return the buffered image
     */
    public static BufferedImage colorArray1D(double[] array, int width, int height, boolean isComplex){
        BufferedImage imageout = createNewBufferedImage(width, height);
        WritableRaster raster = imageout.getRaster();
        ColorMap map = ColorMap.getJet(256);
        int grey;
        int[] tmp = new int[3];
        for(int j = 0; j<imageout.getHeight(); j++){
            for(int i = 0; i<imageout.getWidth(); i++){
                if (isComplex) {
                    grey = (int)array[2*(i+j*imageout.getWidth())];
                } else {
                    grey = (int)array[(i+j*imageout.getWidth())];
                }
                tmp[0]=map.r[grey];
                tmp[1]=map.g[grey];
                tmp[2]=map.b[grey];
                raster.setPixel(i, j, tmp);
            }
        }
        return imageout;
    }

    /**
     * Create a buffered image and use a colormap with the grey value in input.
     *
     * @param array the array
     * @param width the width
     * @param height the height
     * @param isComplex the is complex
     * @return the buffered image
     */
    public static BufferedImage colorArray1D(float[] array,  int width, int height, boolean isComplex){
        BufferedImage imageout = createNewBufferedImage(width, height);
        WritableRaster raster = imageout.getRaster();
        ColorMap map = ColorMap.getJet(256);
        int grey;
        int[] tmp = new int[3];
        for(int j = 0; j<imageout.getHeight(); j++){
            for(int i = 0; i<imageout.getWidth(); i++){
                if (isComplex) {
                    grey = (int)array[2*(i+j*imageout.getWidth())];
                } else {
                    grey = (int)array[(i+j*imageout.getWidth())];
                }
                tmp[0]=map.r[grey];
                tmp[1]=map.g[grey];
                tmp[2]=map.b[grey];
                raster.setPixel(i, j, tmp);
            }
        }
        return imageout;
    }

    /**
     * Create a buffered image, simply copy array to buffered image.
     *
     * @param array the array
     * @param width the width
     * @param height the height
     * @param depth 
     * @param isComplex the is complex
     * @return the buffered image
     */
<<<<<<< HEAD
    public static BufferedImage arrayToImage1D(double[] array, int width, int height, boolean isComplex){
        //BufferedImage imageout = createNewBufferedImage(width,height);
        BufferedImage imageout = new BufferedImage(width, height, BufferedImage.TYPE_BYTE_GRAY);
=======
    public static BufferedImage arrayToImage1D_3D(double[] array, int width, int height, int depth, boolean isComplex)
    {
        BufferedImage imageout = createNewBufferedImage(width,height);
>>>>>>> a4f6e96a
        WritableRaster raster = imageout.getRaster();
        int grey;
        int[] tmp = new int[3];
        for(int k = 0; k < depth; k++)
        {
            for(int j = 0; j < height; j++)
            {
                for(int i = 0; i < width; i++)
                {
                    if (isComplex) {
                        grey = (int)array[2*(i+j*width + k*width*height)];
                    }
                    else
                    {
                        grey = (int)array[i+j*width + + k*width*height];
                    }
                    tmp[0]=tmp[1]=tmp[2]=grey;
                    raster.setPixel(i, j, tmp);
                }
            }
        }
        return imageout;
    }

    /**
     * Create a buffered image, simply copy array to buffered image.
     *
     * @param array the array
     * @param width the width
     * @param height the height
     * @param isComplex the is complex
     * @return the buffered image
     */
    public static BufferedImage arrayToImage1D(double[] array, int width, int height, boolean isComplex){
        BufferedImage imageout = createNewBufferedImage(width, height);
        WritableRaster raster = imageout.getRaster();
        int grey;
        int[] tmp = new int[3];
        for(int j = 0; j<imageout.getHeight(); j++){
            for(int i = 0; i<imageout.getWidth(); i++){
                if (isComplex) {
                    grey = (int)array[2*(i+j*imageout.getHeight())];
                } else {
                    grey = (int)array[(i+j*imageout.getHeight())];
                }
                tmp[0]=tmp[1]=tmp[2]=grey;
                raster.setPixel(i, j, tmp);
            }
        }
        return imageout;
    }
    
    /**
     * Create a buffered image, simply copy array to buffered image.
     *
     * @param array the array
     * @param width the width
     * @param height the height
     * @param isComplex the is complex
     * @return the buffered image
     */
    public static BufferedImage arrayToImage1D(float[] array, int width, int height, boolean isComplex){
        //BufferedImage imageout = createNewBufferedImage(width, height);
<<<<<<< HEAD
        BufferedImage imageout = new BufferedImage(width, height, BufferedImage.TYPE_BYTE_GRAY);
=======
        BufferedImage imageout = new BufferedImage(width, height, BufferedImage.TYPE_USHORT_GRAY);
>>>>>>> a4f6e96a
        WritableRaster raster = imageout.getRaster();
        int grey;
        int[] tmp = new int[3];
        for(int j = 0; j<imageout.getHeight(); j++){
            for(int i = 0; i<imageout.getWidth(); i++){
                if (isComplex) {
                    grey = (int)array[2*(i+j*imageout.getHeight())];
                } else {
                    grey = (int)array[(i+j*imageout.getHeight())];
                }
                tmp[0]=tmp[1]=tmp[2]=grey;
                raster.setPixel(i, j, tmp);
            }
        }
        return imageout;
    }

    /**
     * Front function that will apply different job on the given array.
     *
     * @param array a complex array
     * @param job the job
     * @param width the width
     * @param height the height
     * @param isComplex the is complex
     * @return the buffered image
     */
    public static BufferedImage arrayToImage1D(double[] array, int job, int width, int height, boolean isComplex){
        if (job > SCALE_CORRECTED_COLORMAP) {
            System.err.println("Wrong job");
            throw new IllegalArgumentException();
        }
        BufferedImage out;

        if (!(job == NO_SCALE)) {
            scaleArray1D(array, isComplex);
        }
        //If necessary we correct
        if (job == SCALE_CORRECTED || job == SCALE_CORRECTED_COLORMAP) {
            correctArray1D(array, isComplex);
        }
        //We apply lastly the colormap transformation
        if (job == SCALE_COLORMAP || job == SCALE_CORRECTED_COLORMAP) {
            out = colorArray1D(array, width, height, isComplex);
        }else{
            out = arrayToImage1D(array, width, height, isComplex);
        }
        return out;
    }

    /**
     * Front function that will apply different job on the given array.
     *
     * @param array a complex array
     * @param job the job
     * @param width the width
     * @param height the height
     * @param isComplex the is complex
     * @return the buffered image
     */
    public static BufferedImage arrayToImage1D(float[] array, int job, int width, int height, boolean isComplex){
        if (job > SCALE_CORRECTED_COLORMAP) {
            System.err.println("Wrong job");
            throw new IllegalArgumentException();
        }
        BufferedImage out;
        if (!(job == NO_SCALE)) {
            scaleArray1D(array, isComplex);
        }
        //If necessary we correct
        if (job == SCALE_CORRECTED || job == SCALE_CORRECTED_COLORMAP) {
            correctArray1D(array, isComplex);
        }
        //We apply lastly the colormap transformation
        if (job == SCALE_COLORMAP || job == SCALE_CORRECTED_COLORMAP) {
            out = colorArray1D(array, width, height, isComplex);
        }else{
            out = arrayToImage1D(array, width, height, isComplex);
        }
        return out;
    }

    /**
     * ******************************** Image PADDING *********************************.
     */

    /**
     * PSF has a size that begin with pixels that are non zeros pixels.
     * To find this size we assume the PSF to be centered and so we search for the two first non zero
     * on width/2 and height/2.
     * 
     * @param PSF the psf
     * @return the int
     */
    public static int estimatePsfSize(BufferedImage PSF){
        int width = PSF.getWidth();
        int height = PSF.getHeight();
        WritableRaster raster = PSF.getRaster();
        int min = -1, max = width, prev = 0;

        for (int i = 0; i < width; i++){
            int greyBegin = colorToGrey(raster.getPixel(i,height/2, (int[])null));
            int greyEnd = colorToGrey(raster.getPixel(width-i-1,height/2, (int[])null));
            if (greyBegin != 0 && min == -1) {
                min = i;
            }
            if (greyEnd != 0 && max == width) {
                max = width-i-1;
            }
        }
        prev = max -min;
        max = height;
        min = -1;
        for (int i = 0; i < height; i++){
            int greyBegin = colorToGrey(raster.getPixel(width/2,i, (int[])null));
            int greyEnd = colorToGrey(raster.getPixel(width/2,height-i-1, (int[])null));
            if (greyBegin != 0 && min == -1) {
                min = i;
            }
            if (greyEnd != 0 && max == height) {
                max = height-i-1;
            }
        }
        return (max-min) > prev ? (max-min) : prev;
    }

    private static BufferedImage createZeroBufferedImage(int width, int height){
        BufferedImage out = new BufferedImage(width, height, BufferedImage.TYPE_USHORT_GRAY);
        WritableRaster rasterImage = out.getRaster();
        int[] tmp = new int[]{0,0,0};
        for (int j = 0; j < height; j++) {
            for (int i = 0; i < width; i++) {
                rasterImage.setPixel(i,j,tmp);
            }
        }
        return out;
    }

    /**
     * Zero pad an image with the new size:<br>
     * WidthOutput = WidthInput + sizePSF<br>
     * HeightOutput = HeightInput +sizePSF.
     *
     * @param image the image
     * @param coef 
     * @return the buffered image
     */
    public static BufferedImage imagePad(BufferedImage image, double coef) {
        BufferedImage pad = createZeroBufferedImage((int)(image.getWidth()*coef), (int)(image.getHeight()*coef));
        //BufferedImage pad = new BufferedImage(image.getWidth()+sizePading, image.getHeight()+sizePading, BufferedImage.TYPE_USHORT_GRAY);
        WritableRaster rasterImage = image.getRaster();
        WritableRaster rasterPad = pad.getRaster();
        int padW = (int)(image.getWidth()*coef-image.getWidth())/2;
        int padH = (int)(image.getHeight()*coef-image.getHeight())/2;
        for (int j = 0; j < image.getHeight(); j++) {
            for (int i = 0; i < image.getWidth(); i++) {
                rasterPad.setPixel(padW+i,padH+j , rasterImage.getPixel(i,j, (int[])null));
            }
        }
        return pad;
    }

    public static ArrayList<BufferedImage> imagePad(ArrayList<BufferedImage> image, double coef,boolean isPsf) {
        ArrayList<BufferedImage> out = new ArrayList<BufferedImage>();
        int width = image.get(0).getWidth();
        int height = image.get(0).getHeight();
        int size = image.size();
        //BufferedImage zero = createNewBufferedImage(width+sizePSF, height+sizePSF);
        BufferedImage zero = createZeroBufferedImage((int)(width*coef), (int)(height*coef));
        double sizePad = size*coef-size;
        //isPsf = false;
        for (int i = 0; i < size; i++) {
            out.add(imagePad(image.get(i), coef));
        }
        for (int i = 0; i < (int)sizePad; i++) {
            out.add(zero);
        }
        return out;
    }

    /**
     * remove the pad of an image with the size given:<br>
     * WidthInput = WidthOutput + sizePSF<br>
     * HeightInput = HeightOutput +sizePSF.
     *
     * @param image the image
     * @param sizePSF the size psf
     * @return the buffered image
     */
    public static BufferedImage imageUnPad(BufferedImage image, int sizePSF) {
        int hlf = sizePSF/2;
        return image.getSubimage(hlf, hlf, image.getWidth()-sizePSF, image.getHeight()-sizePSF);
    }

    public static ArrayList<BufferedImage> imageUnPad(ArrayList<BufferedImage> image, int sizePSF) {
        ArrayList<BufferedImage> out = new ArrayList<BufferedImage>();
        for (int i = image.size()/4; i < (image.size()*3)/4; i++) {
            out.add(imageUnPad(image.get(i), sizePSF));
        }

        /*for (int i = (image.size()*3)/4; i < image.size(); i++) {
            out.add(imageUnPad(image.get(i), sizePSF));
        }
        for (int i = 0; i < image.size()/4; i++) {
            out.add(imageUnPad(image.get(i), sizePSF));
        }*/
        return out;
    }

    /**
     * ******************************** PSF PADDING *********************************.
     */

    /**
     * psfPadding will split the input psf and scale it to the size of the image.<br>
     * <br>
     * PSF (WidthPsf HeightPsf)<br>
     * Image (WidthImage HeightImage)<br>
     * <br>
     *     A | B     <br>
     *     -------   PSF(width height)<br>
     *     C | D     <br>
     *  <br>
     *   And we want will send them to the other side in the image<br>
     *  <br>
     *     D | C     <br>
     *     -------    Image (WidthImage HeightImage)<br>
     *     B | A     <br>
     *
     * @param image the image
     * @param imagePsf the image psf
     * @param isComplex the is complex
     * @return the double[]
     */
    public static double[] psfPadding1D(BufferedImage image, BufferedImage imagePsf, boolean isComplex) {
        double []tableau_psf;
        int width = image.getWidth();
        int height = image.getHeight();
        if (isComplex) {
            tableau_psf = new double[width*2*height];
        } else {
            tableau_psf = new double[width*height];
        }
        int psfH = imagePsf.getHeight();
        int psfW = imagePsf.getWidth();
        double[]test = imageToArray1D(imagePsf,false);

        return psfPadding1D(tableau_psf,width,height,test,psfW,psfH,isComplex);
    }

    /**
     * psfPadding will split the input psf and scale it to the size of the image.<br>
     * <br>
     * PSF (WidthPsf HeightPsf)<br>
     * Image (WidthImage HeightImage)<br>
     * <br>
     *     A | B     <br>
     *     -------   PSF(width height)<br>
     *     C | D     <br>
     *  <br>
     *   And we want will send them to the other side in the image<br>
     *  <br>
     *     D | C     <br>
     *     -------    Image (WidthImage HeightImage)<br>
     *     B | A     <br>
     *
     * @param inputSpace the input space
     * @param outputSpace the output space
     * @param imagePsf the image psf
     * @param singlePrecision the single precision
     * @param isComplex the is complex
     * @return the shaped vector
     */
    public static ShapedVector psfPadding1D(ShapedVectorSpace inputSpace, ShapedVectorSpace outputSpace, ShapedVector imagePsf, boolean singlePrecision, boolean isComplex) {
        if (singlePrecision) {
            FloatShapedVectorSpace spaceFloat = (FloatShapedVectorSpace)outputSpace;
            FloatShapedVector vectorPsf = (FloatShapedVector)imagePsf;
            if (!(spaceFloat.getRank() == 2)) {
                throw new IllegalArgumentException("The rank of vector must be 2");
            }
            int[] shape = spaceFloat.cloneShape();
            int[] shapePsf = ((FloatShapedVectorSpace)imagePsf.getSpace()).cloneShape();
            float[] psfPad = psfPadding1D(spaceFloat.create().getData(),shape[1],
                    shape[0],vectorPsf.getData(),shapePsf[1],shapePsf[0],isComplex);
            return spaceFloat.wrap(psfPad);
        } else {
            DoubleShapedVectorSpace spaceDoubleOut = (DoubleShapedVectorSpace)outputSpace;
            DoubleShapedVectorSpace spaceDoubleIn = (DoubleShapedVectorSpace)inputSpace;
            DoubleShapedVector vectorPsf = (DoubleShapedVector)imagePsf;
            if (!(spaceDoubleOut.getRank() == 2)) {
                throw new IllegalArgumentException("The rank of vector must be 2");
            }
            int[] shape = spaceDoubleIn.cloneShape();
            int[] shapePsf = ((DoubleShapedVectorSpace)imagePsf.getSpace()).cloneShape();
            double[] psfPad = psfPadding1D(spaceDoubleOut.create().getData(),shape[1],
                    shape[0], vectorPsf.getData(),shapePsf[1],shapePsf[0],isComplex);
            return spaceDoubleOut.wrap(psfPad);
        }
    }

    /**
     * psfPadding will split the input psf and scale it to the size of the image.<br>
     * <br>
     * PSF (WidthPsf HeightPsf)<br>
     * Image (WidthImage HeightImage)<br>
     * <br>
     *     A | B     <br>
     *     -------   PSF(width height)<br>
     *     C | D     <br>
     *  <br>
     *   And we want will send them to the other side in the image<br>
     *  <br>
     *     D | C     <br>
     *     -------    Image (WidthImage HeightImage)<br>
     *     B | A     <br>
     *
     * @param imageout the imageout
     * @param imageWidth the image width
     * @param imageHeight the image height
     * @param imagePsf the image psf
     * @param psfWidth the psf width
     * @param psfHeight the psf height
     * @param isComplex the is complex
     * @return the double[]
     */
    public static double[] psfPadding1D(double[] imageout,int imageWidth, int imageHeight, double[] imagePsf, int psfWidth, int psfHeight, boolean isComplex) {
        int demiPsfW = psfWidth/2;int demiPsfH = psfHeight/2;
        //System.out.println(imageWidth+" "+imageHeight+" "+psfWidth+" "+psfHeight+" "+isComplex);
        // IMAGE point of view:
        // It means we have the PSF split in four blocks A,B,C,D
        //   A | B     ->
        //   -----     -> PSF
        //   C | D     ->
        //
        // And we want will send them to the other side in the image
        //
        //   D | C     ->
        //   -----     -> Image
        //   B | A     ->
        //Bloc haut a gauche: bloc psf D
        for(int j = 0; j < demiPsfH; j++){
            for(int i = 0; i < demiPsfW; i++){
                imageout[i+j*imageWidth] = imagePsf[(demiPsfW+i)+(demiPsfH+j)*psfWidth];
            }
        }
        //bloc haut a droite: bloc psf C
        for(int j = 0; j < demiPsfH; j++){
            for(int i = imageWidth-demiPsfW; i < imageWidth ; i++){
                imageout[i+j*imageWidth] = imagePsf[(demiPsfW-imageWidth+i)+(demiPsfH+j)*psfWidth];
            }
        }
        //bloc bas a gauche: bloc psf B
        for(int j = imageHeight-demiPsfH; j < imageHeight; j++){
            for(int i = 0; i < demiPsfW; i++){
                imageout[i+j*imageWidth] = imagePsf[(demiPsfW+i)+(demiPsfH-imageHeight+j)*psfWidth];
            }
        }
        //bloc bas a droite: bloc psf A
        for(int j = imageHeight-demiPsfH; j < imageHeight; j++){
            for(int i = imageWidth-demiPsfW; i < imageWidth; i++){
                imageout[i+j*imageWidth] = imagePsf[(demiPsfW-imageWidth+i)+(demiPsfH-imageHeight+j)*psfWidth];
            }
        }
        return imageout;
    }

    /**
     * Shift zero-frequency component to center of spectrum for a 3D array.
     *
     * @param psf the a
     * @param out 
     * @param w the width
     * @param h the height
     * @param d the depth
     * @return the double[]
     */
    public static double[] fftShift3D(double[] psf, double[] out, int w, int h, int d)
    {   
        int wh = w*h;
        for (int k = 0; k < d/2; k++)
        {
            for(int j = 0; j < h/2; j++)
            {
                for(int i = 0; i < w/2; i++)
                {
                    //Le coté face
                    //0,0,0-->w,h,d ou bas gauche face en haut droit fond
                    out[w - w/2 + i + w*(h - h/2 + j) + wh*(d - d/2 + k)] = psf[i + w*j + k*wh];
                    //w/2,0,0-->0,h/2,d/2 ou bas droite face en haut gauche fond
                    out[i + w*(h - h/2 + j) + wh*(d - d/2 + k)] = psf[i + w/2 + w*j + k*wh];
                    //haut gauche face en bas droite fond
                    out[w - w/2 + i + w*j + wh*(d - d/2 + k)] = psf[i + w*(j + h/2) + k*wh];
                    //haut droit face en bas gauche fond
                    out[i + w*j+ wh*(d - d/2 + k)] = psf[i + w/2 + w*(j + h/2) + k*wh];

                    //le coté fond en face
                    out[w - w/2 + i + w*(h - h/2 + j) + k*wh] = psf[i + w*j + wh*(d - d/2 + k)];
                    out[i + w*(h - h/2 + j) + k*wh] = psf[i + w/2 + w*j + wh*(d - d/2 + k)];
                    out[w - w/2 + i + w*j + k*wh] = psf[i + w*(j + h/2) + wh*(d - d/2 + k)];
                    out[i + w*j+ k*wh] = psf[i + w/2 + w*(j + h/2) + wh*(d - d/2 + k)];
                }
            }
        }
        return out;
    }

    /**
     * Here we are padding a cube, no scale only padding
     * 
     * Cube : 
     *     H
     *    /
     *   /
     *  o---- W
     *  |
     *  |
     *  Z
     *  
     * Front:
     *  1 2
     *  3 4
     *  
     *  back:
     *  5 6
     *  7 8
     *  
     *  1<=>8
     *  3<=>6
     *  2<=>7
     *  4<=>5
     * Bloc X to Y
     * 
     * dest( pos(Y) ) = in( pos(X) )
     * 
     * @param psfOut
     * @param psfIn
     * @param psfWidth
     * @param psfHeight
     * @param psfZ
     * @return
     */
    public static double[] psf3DPadding1D(double[] psfOut, double[] psfIn, int psfWidth, int psfHeight, int psfZ) {
        int demiPsfW = psfWidth/2;
        int demiPsfH = psfHeight/2;
        int demiPsfZ = psfZ/2;
        int strideJ = psfWidth;
        int strideK = psfWidth*psfHeight;
        //Bloc 8 to 1
        for (int k = 0; k < demiPsfZ; k++) {
            for(int j = 0; j < demiPsfH; j++){
                for(int i = 0; i < demiPsfW; i++){
                    psfOut[i+j*strideJ+k*strideK] = psfIn[(demiPsfW+i)+(demiPsfH+j)*strideJ+(demiPsfZ+k)*strideK];
                }
            }
        }
        //Bloc 1 to 8
        for (int k = demiPsfZ; k < psfZ; k++) {
            for(int j = demiPsfH; j < psfHeight; j++){
                for(int i = demiPsfW; i < psfWidth; i++){
                    psfOut[i+j*strideJ+k*strideK] = psfIn[(i-demiPsfW)+(j-demiPsfH)*strideJ+(k-demiPsfZ)*strideK];
                }
            }
        }
        //bloc 7 to 2
        for (int k = 0; k < demiPsfZ; k++) {
            for(int j = 0; j < demiPsfH; j++){
                for(int i = demiPsfW; i < psfWidth ; i++){
                    psfOut[i+j*strideJ+k*strideK] = psfIn[(i-demiPsfW)+(demiPsfH+j)*strideJ+(demiPsfZ+k)*strideK];
                }
            }
        }
        //bloc 2 to 7
        for (int k = demiPsfZ; k < psfZ; k++) {
            for(int j = demiPsfH; j < psfHeight; j++){
                for(int i = 0; i < demiPsfW ; i++){
                    psfOut[i+j*strideJ+k*strideK] = psfIn[(demiPsfW+i)+(j-demiPsfH)*strideJ+(k-demiPsfZ)*strideK];
                }
            }
        }
        //bloc 6 to 3
        for (int k = demiPsfZ; k < psfZ; k++) {
            for(int j = 0; j < demiPsfH; j++){
                for(int i = 0; i < demiPsfW; i++){
                    psfOut[i+j*strideJ+k*strideK] = psfIn[(demiPsfW+i)+(demiPsfH+j)*strideJ+(k-demiPsfZ)*strideK];
                }
            }
        }
        //bloc 3 to 6
        for (int k = 0; k < demiPsfZ; k++) {
            for(int j = demiPsfH; j < psfHeight; j++){
                for(int i = demiPsfW; i < psfWidth; i++){
                    psfOut[i+j*strideJ+k*strideK] = psfIn[(i-demiPsfW)+(j-demiPsfH)*strideJ+(demiPsfZ+k)*strideK];
                }
            }
        }
        //bloc 5 to 4
        for (int k = demiPsfZ; k < psfZ; k++) {
            for(int j = 0; j < demiPsfH; j++){
                for(int i = demiPsfW; i < psfWidth; i++){
                    psfOut[i+j*strideJ+k*strideK] = psfIn[(i-demiPsfW)+(demiPsfH+j)*strideJ+(k-demiPsfZ)*strideK];
                }
            }
        }

        //bloc 4 to 5
        for (int k = 0; k < demiPsfZ; k++) {
            for(int j = demiPsfH; j < psfHeight; j++){
                for(int i = 0; i < demiPsfW; i++){
                    psfOut[i+j*strideJ+k*strideK] = psfIn[(demiPsfW+i)+(j-demiPsfH)*strideJ+(demiPsfZ+k)*strideK];
                }
            }
        }
        return psfOut;
    }

    /**
     * psfPadding will split the input psf and scale it to the size of the image.<br>
     * <br>
     * PSF (WidthPsf HeightPsf)<br>
     * Image (WidthImage HeightImage)<br>
     * <br>
     *     A | B     <br>
     *     -------   PSF(width height)<br>
     *     C | D     <br>
     *  <br>
     *   And we want will send them to the other side in the image<br>
     *  <br>
     *     D | C     <br>
     *     -------    Image (WidthImage HeightImage)<br>
     *     B | A     <br>
     *
     * @param image the image
     * @param imagePsf the image psf
     * @param isComplex the is complex
     * @return the float[]
     */
    public static float[] psfPadding1DFloat(BufferedImage image, BufferedImage imagePsf, boolean isComplex) {
        float []tableau_psf;
        int width = image.getWidth();
        int height = image.getHeight();
        if (isComplex) {
            tableau_psf = new float[width*2*height];
        } else {
            tableau_psf = new float[width*height];
        }
        int psfH = imagePsf.getHeight();
        int psfW = imagePsf.getWidth();
        float[]test = imageToArray1DFloat(imagePsf,false);

        return psfPadding1D(tableau_psf,width,height,test,psfH,psfW,isComplex);
    }

    /**
     * psfPadding will split the input psf and scale it to the size of the image.<br>
     * <br>
     * PSF (WidthPsf HeightPsf)<br>
     * Image (WidthImage HeightImage)<br>
     * <br>
     *     A | B     <br>
     *     -------   PSF(width height)<br>
     *     C | D     <br>
     *  <br>
     *   And we want will send them to the other side in the image<br>
     *  <br>
     *     D | C     <br>
     *     -------    Image (WidthImage HeightImage)<br>
     *     B | A     <br>
     *
     * @param imageout the imageout
     * @param imageWidth the image width
     * @param imageHeight the image height
     * @param imagePsf the image psf
     * @param psfWidth the psf width
     * @param psfHeight the psf height
     * @param isComplex the is complex
     * @return the float[]
     */
    public static float[] psfPadding1D(float[] imageout,int imageWidth, int imageHeight, float[] imagePsf, int psfWidth, int psfHeight, boolean isComplex) {
        int demiPsfW = psfWidth/2;int demiPsfH = psfHeight/2;

        // IMAGE point of view:
        // It means we have the PSF split in four blocks A,B,C,D
        //   A | B     ->
        //   -----     -> PSF
        //   C | D     ->
        //
        // And we want will send them to the other side in the image
        //
        //   D | C     ->
        //   -----     -> Image
        //   B | A     ->
        //Here we are writing at (i+j*imageHeight)
        int coef = isComplex ? 1 : 1;
        //Bloc haut a gauche: D
        for(int j = 0; j < demiPsfH; j++){
            for(int i = 0; i < demiPsfW; i++){
                imageout[i+coef*j*imageWidth] = imagePsf[(demiPsfW+i)+(demiPsfH+j)*psfWidth];
            }
        }
        //bloc haut a droite: C
        for(int j = 0; j < demiPsfH; j++){
            for(int i = imageWidth-demiPsfW; i < imageWidth ; i++){
                imageout[i+coef*j*imageWidth] = imagePsf[(demiPsfW-imageWidth+i)+(demiPsfH+j)*psfWidth];
            }
        }
        //bloc bas a gauche: B
        for(int j = imageHeight-demiPsfH; j < imageHeight; j++){
            for(int i = 0; i < demiPsfW; i++){
                imageout[i+coef*j*imageWidth] = imagePsf[(demiPsfW+i)+(demiPsfH-imageHeight+j)*psfWidth];
            }
        }
        //bloc bas a droite: A
        for(int j = imageHeight-demiPsfH; j < imageHeight; j++){
            for(int i = imageWidth-demiPsfW; i < imageWidth; i++){
                imageout[i+coef*j*imageWidth] = imagePsf[(demiPsfW-imageWidth+i)+(demiPsfH-imageHeight+j)*psfWidth];
            }
        }
        return imageout;
    }

    /**
     * Returns 1d array (column major) of a 2d array.
     *
     * @param In the in
     * @return 1d array
     */
    public static double[] array2DTo1D(double[][] In)
    {
        int W = In.length;
        int H = In[0].length;
        double[] Out = new double[H*W];
        for (int j = 0; j < H; j++)
            for (int i = 0; i < W; i++)
                Out[j*W + i] = In[i][j];
        return Out;
    }

    /**
     * Returns 2d array (column major) of a 1d array.
     *
     * @param In 1d array of double
     * @param H the h
     * @return 2d array
     */
    public static double[][] array1DTo2D(double[] In, int H)
    {
        int W = In.length/H;
        double Out[][] = new double[H][W];
        for (int j = 0; j < H; j++)
            for (int i = 0; i < W; i++)
                Out[i][j] = In[j*W + i];
        return Out;
    }


    /**
     * Show buffered image.
     *
     * @param I the i
     */
    public static void showBufferedImage(BufferedImage I)
    {
        JFrame frame = new JFrame();
        JLabel label = new JLabel();
        label.setIcon(new ImageIcon(I));
        frame.add(label);
        frame.pack();
        frame.setVisible(true);
        frame.setDefaultCloseOperation(JFrame.EXIT_ON_CLOSE);
    }

    /**
     * Save buffered image.
     *
     * @param I the i
     * @param name the name
     */
    public static void saveBufferedImage(BufferedImage I, String name)
    {
        try
        {
            ImageIO.write(I, "PNG", new File(name));
        } catch (IOException e)
        {
            e.printStackTrace();
        }
    }

    /**
     * Open as buffered image.
     *
     * @param path the path
     * @return the buffered image
     */
    public static BufferedImage openAsBufferedImage(String path) {
        BufferedImage I = null;
        try {
            I = ImageIO.read(new File(path));
        } catch (IOException e) {
            e.printStackTrace();
        }
        return I;
    }

    /**
     * Save array to image.
     *
     * @param A the a
     * @param W the w
     * @param name the name
     */
    public static void saveArrayToImage(double[] A, int W, String name)
    {
        int H = A.length/W;
        BufferedImage I = arrayToImage1D(A, W, H, false);
        saveBufferedImage(I, name);
    }
    private static String printTime(){
        LocalDateTime now = LocalDateTime.now();
        return now.get(DateTimeFieldType.hourOfDay())+"h "+now.getMinuteOfHour()+"min "+now.getSecondOfMinute()+"sec";

    }

    public static void printTimeNow(){
        System.out.println(printTime());
    }

    public static void printTimeNow(String before){
        System.out.println(before +" "+printTime());
    }

    public static void printTimeNow(String before, String after){
        System.out.println(before +" "+printTime()+" "+after);
    }
}


/*
 * Local Variables:
 * mode: Java
 * tab-width: 8
 * indent-tabs-mode: nil
 * c-basic-offset: 4
 * fill-column: 78
 * coding: utf-8
 * ispell-local-dictionary: "american"
 * End:
 */<|MERGE_RESOLUTION|>--- conflicted
+++ resolved
@@ -959,15 +959,9 @@
      * @param isComplex the is complex
      * @return the buffered image
      */
-<<<<<<< HEAD
-    public static BufferedImage arrayToImage1D(double[] array, int width, int height, boolean isComplex){
-        //BufferedImage imageout = createNewBufferedImage(width,height);
-        BufferedImage imageout = new BufferedImage(width, height, BufferedImage.TYPE_BYTE_GRAY);
-=======
     public static BufferedImage arrayToImage1D_3D(double[] array, int width, int height, int depth, boolean isComplex)
     {
         BufferedImage imageout = createNewBufferedImage(width,height);
->>>>>>> a4f6e96a
         WritableRaster raster = imageout.getRaster();
         int grey;
         int[] tmp = new int[3];
@@ -1031,11 +1025,7 @@
      */
     public static BufferedImage arrayToImage1D(float[] array, int width, int height, boolean isComplex){
         //BufferedImage imageout = createNewBufferedImage(width, height);
-<<<<<<< HEAD
-        BufferedImage imageout = new BufferedImage(width, height, BufferedImage.TYPE_BYTE_GRAY);
-=======
         BufferedImage imageout = new BufferedImage(width, height, BufferedImage.TYPE_USHORT_GRAY);
->>>>>>> a4f6e96a
         WritableRaster raster = imageout.getRaster();
         int grey;
         int[] tmp = new int[3];
