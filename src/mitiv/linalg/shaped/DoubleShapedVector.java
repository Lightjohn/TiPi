--- conflicted
+++ resolved
@@ -121,16 +121,9 @@
     }
 
     @Override
-<<<<<<< HEAD
-    public DoubleShapedVector clone(){
-        return (DoubleShapedVector) getSpace().clone(this);
-    }
-
-=======
     public DoubleShapedVector clone() {
         return ((DoubleShapedVectorSpace)space)._clone(this);
     }
->>>>>>> 73c6a343
 }
 
 /*
