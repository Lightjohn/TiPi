--- conflicted
+++ resolved
@@ -379,7 +379,7 @@
     public BufferedImage firstDeconvolutionCG(double alpha){
         return firstDeconvolutionCG(alpha, PROCESSING_VECTOR);
     }
-    
+
     public BufferedImage firstDeconvolutionCG(double alpha, int job){
         switch (job) {
         case PROCESSING_VECTOR:
@@ -388,11 +388,11 @@
             throw new IllegalArgumentException("The job given does not exist");
         }
     }
-    
+
     public BufferedImage nextDeconvolutionCG(double alpha){
         return firstDeconvolutionCG(alpha, PROCESSING_VECTOR);
     }
-    
+
     public BufferedImage nextDeconvolutionCG(double alpha, int job){
         switch (job) {
         case PROCESSING_VECTOR:
@@ -421,11 +421,7 @@
         DoubleVector w = space.create(1);
 
         linDeconv = new LinearDeconvolver(
-<<<<<<< HEAD
-                space.getShape(), vector_image.getData(), vector_psf.getData(), w.getData(), alpha);
-=======
-                space.cloneShape(), vector_y.getData(), vector_psf.getData(), w.getData(), alpha);
->>>>>>> 5cb9edb7
+                space.cloneShape(), vector_image.getData(), vector_psf.getData(), w.getData(), alpha);
         outputValue = linDeconv.solve(x.getData(), 20, false);
         if (verbose) {
             parseOuputCG(outputValue); //print nothing if good, print in err else
